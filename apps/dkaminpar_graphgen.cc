--- conflicted
+++ resolved
@@ -327,7 +327,7 @@
     if (ctx.validate_graph) {
         gen.EnableUndirectedGraphVerification();
     }
-    // gen.EnableAdvancedStatistics();
+    gen.EnableBasicStatistics();
     return gen;
 }
 
@@ -370,19 +370,11 @@
 }
 
 KaGenResult create_rhg(const GeneratorContext ctx) {
-<<<<<<< HEAD
-    const GlobalNodeID m = (static_cast<GlobalNodeID>(1) << ctx.m) * ctx.scale;
-    const GlobalNodeID n = m / ctx.d;
-
-    LOG << "Generating RHG(" << n << ", " << ctx.gamma << ", " << ctx.d << ")";
-    return create_generator_object(ctx).GenerateRHG(n, ctx.gamma, ctx.d);
-=======
     const GlobalNodeID n = (static_cast<GlobalNodeID>(1) << ctx.n) * ctx.scale;
     const GlobalEdgeID m = (static_cast<GlobalNodeID>(1) << ctx.m) * ctx.scale;
 
     LOG << "Generating RHG(gamma=" << ctx.gamma << ", n=" << n << ", m=" << m << ")";
     return create_generator_object(ctx).GenerateRHG_NM(ctx.gamma, n, m);
->>>>>>> 4c1117c8
 }
 
 KaGenResult create_grid2d(const GeneratorContext ctx) {
