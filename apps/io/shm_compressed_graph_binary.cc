/*******************************************************************************
 * IO utilities for the compressed graph binary.
 *
 * @file:   shm_compressed_graph_binary.cc
 * @author: Daniel Salwasser
 * @date:   12.12.2023
 ******************************************************************************/
#include "apps/io/shm_compressed_graph_binary.h"

#include <filesystem>
#include <fstream>

#include "kaminpar-common/logger.h"

namespace kaminpar::shm::io::compressed_binary {

struct CompressedBinaryHeader {
  bool has_node_weights;
  bool has_edge_weights;

  bool has_64_bit_node_id;
  bool has_64_bit_edge_id;

  bool has_64_bit_node_weight;
  bool has_64_bit_edge_weight;

  bool use_degree_bucket_order;

  bool use_high_degree_encoding;
  bool use_interval_encoding;
  bool use_run_length_encoding;
  bool use_stream_vbyte_encoding;
  bool use_isolated_nodes_separation;

  std::uint64_t high_degree_threshold;
  std::uint64_t high_degree_part_length;
  std::uint64_t interval_length_threshold;

  std::uint64_t num_nodes;
  std::uint64_t num_edges;
  std::uint64_t max_degree;

  std::uint64_t num_high_degree_nodes;
  std::uint64_t num_high_degree_parts;
  std::uint64_t num_interval_nodes;
  std::uint64_t num_intervals;
};

CompressedBinaryHeader create_header(const CompressedGraph &graph) {
  return {
      graph.node_weighted(),
      graph.edge_weighted(),

      sizeof(CompressedGraph::NodeID) == 8,
      sizeof(CompressedGraph::EdgeID) == 8,

      sizeof(CompressedGraph::NodeWeight) == 8,
      sizeof(CompressedGraph::EdgeWeight) == 8,

      graph.sorted(),

      CompressedGraph::kHighDegreeEncoding,
      CompressedGraph::kIntervalEncoding,
      CompressedGraph::kRunLengthEncoding,
      CompressedGraph::kStreamEncoding,
      CompressedGraph::kIsolatedNodesSeparation,

      CompressedGraph::kHighDegreeThreshold,
      CompressedGraph::kHighDegreePartLength,
      CompressedGraph::kIntervalLengthTreshold,

      graph.n(),
      graph.m(),
      graph.max_degree(),

      graph.num_high_degree_nodes(),
      graph.num_high_degree_parts(),
      graph.num_interval_nodes(),
      graph.num_intervals()};
}

template <typename T> static void write_int(std::ofstream &out, const T id) {
  out.write(reinterpret_cast<const char *>(&id), sizeof(T));
}

static void write_header(std::ofstream &out, const CompressedBinaryHeader header) {
  const std::uint16_t boolean_values =
      (header.use_isolated_nodes_separation << 12) | (header.use_stream_vbyte_encoding << 11) |
      (header.use_run_length_encoding << 9) | (header.use_interval_encoding << 8) |
      (header.use_high_degree_encoding << 7) | (header.use_degree_bucket_order << 6) |
      (header.has_64_bit_edge_weight << 5) | (header.has_64_bit_node_weight << 4) |
      (header.has_64_bit_edge_id << 3) | (header.has_64_bit_node_id << 2) |
      (header.has_edge_weights << 1) | (header.has_node_weights);
  write_int(out, boolean_values);

  write_int(out, header.high_degree_threshold);
  write_int(out, header.high_degree_part_length);
  write_int(out, header.interval_length_threshold);

  write_int(out, header.num_nodes);
  write_int(out, header.num_edges);
  write_int(out, header.max_degree);

  write_int(out, header.num_high_degree_nodes);
  write_int(out, header.num_high_degree_parts);
  write_int(out, header.num_interval_nodes);
  write_int(out, header.num_intervals);
}

template <typename T>
static void write_compact_static_array(std::ofstream &out, const CompactStaticArray<T> &array) {
  write_int(out, array.byte_width());
  write_int(out, array.allocated_size());
  out.write(reinterpret_cast<const char *>(array.data()), array.allocated_size());
}

template <typename T>
static void write_static_array(std::ofstream &out, const StaticArray<T> &static_array) {
  write_int(out, static_array.size());
  out.write(reinterpret_cast<const char *>(static_array.data()), static_array.size() * sizeof(T));
}

void write(const std::string &filename, const CompressedGraph &graph) {
  std::ofstream out(filename, std::ios::binary);
  write_int(out, kMagicNumber);

  CompressedBinaryHeader header = create_header(graph);
  write_header(out, header);

  write_compact_static_array(out, graph.raw_nodes());
  write_static_array(out, graph.raw_compressed_edges());

  if (graph.node_weighted()) {
    write_static_array(out, graph.raw_node_weights());
  }

  if (graph.edge_weighted()) {
    write_static_array(out, graph.raw_edge_weights());
  }
}

template <typename T> static T read_int(std::ifstream &in) {
  T t;
  in.read(reinterpret_cast<char *>(&t), sizeof(T));
  return t;
}

<<<<<<< HEAD
template <typename T> static CompactStaticArray<T> read_compact_static_array(std::ifstream &in) {
  std::uint8_t byte_width = read_int<std::uint8_t>(in);
  std::size_t allocated_size = read_int<std::size_t>(in);

  auto data = std::make_unique<std::uint8_t[]>(allocated_size);
  in.read(reinterpret_cast<char *>(data.get()), allocated_size);
  return CompactStaticArray<T>(byte_width, allocated_size, std::move(data));
}

template <typename T>
static StaticArray<T> read_static_array(std::ifstream &in, const std::size_t size) {
  T *ptr = static_cast<T *>(std::malloc(sizeof(T) * size));
  in.read(reinterpret_cast<char *>(ptr), sizeof(T) * size);
  return StaticArray<T>(size, ptr);
=======
CompressedBinaryHeader read_header(std::ifstream &in) {
  const auto boolean_values = read_int<std::uint16_t>(in);
  return {
      (boolean_values & 1) != 0,   (boolean_values & 2) != 0,    (boolean_values & 4) != 0,
      (boolean_values & 8) != 0,   (boolean_values & 16) != 0,   (boolean_values & 32) != 0,
      (boolean_values & 64) != 0,  (boolean_values & 128) != 0,  (boolean_values & 256) != 0,
      (boolean_values & 512) != 0, (boolean_values & 1024) != 0, (boolean_values & 2048) != 0,
      read_int<std::uint64_t>(in), read_int<std::uint64_t>(in),  read_int<std::uint64_t>(in),
      read_int<std::uint64_t>(in), read_int<std::uint64_t>(in),  read_int<std::uint64_t>(in),
      read_int<std::uint64_t>(in), read_int<std::uint64_t>(in),  read_int<std::uint64_t>(in),
      read_int<std::uint64_t>(in),
  };
>>>>>>> 97ab0580
}

void verify_header(const CompressedBinaryHeader header) {
  using NodeID = CompressedGraph::NodeID;
  using EdgeID = CompressedGraph::EdgeID;
  using NodeWeight = CompressedGraph::NodeWeight;
  using EdgeWeight = CompressedGraph::EdgeWeight;

  if (header.has_64_bit_node_id) {
    if (sizeof(NodeID) != 8) {
      LOG_ERROR << "The stored compressed graph uses 64-Bit node IDs but this build uses 32-Bit "
                   "node IDs.";
      std::exit(1);
    }
  } else if (sizeof(NodeID) != 4) {
    LOG_ERROR
        << "The stored compressed graph uses 32-Bit node IDs but this build uses 64-Bit node IDs.";
    std::exit(1);
  }

  if (header.has_64_bit_edge_id) {
    if (sizeof(EdgeID) != 8) {
      LOG_ERROR << "The stored compressed graph uses 64-Bit edge IDs but this build uses 32-Bit "
                   "edge IDs.";
      std::exit(1);
    }
  } else if (sizeof(EdgeID) != 4) {
    LOG_ERROR
        << "The stored compressed graph uses 32-Bit edge IDs but this build uses 64-Bit edge IDs.";
    std::exit(1);
  }

  if (header.has_64_bit_node_weight) {
    if (sizeof(NodeWeight) != 8) {
      LOG_ERROR
          << "The stored compressed graph uses 64-Bit node weights but this build uses 32-Bit "
             "node weights.";
      std::exit(1);
    }
  } else if (sizeof(NodeWeight) != 4) {
    LOG_ERROR << "The stored compressed graph uses 32-Bit node weights but this build uses 64-Bit "
                 "node weights.";
    std::exit(1);
  }

  if (header.has_64_bit_edge_weight) {
    if (sizeof(EdgeWeight) != 8) {
      LOG_ERROR
          << "The stored compressed graph uses 64-Bit edge weights but this build uses 32-Bit "
             "edge weights.";
      std::exit(1);
    }
  } else if (sizeof(EdgeWeight) != 4) {
    LOG_ERROR << "The stored compressed graph uses 32-Bit edge weights but this build uses 64-Bit "
                 "edge weights.";
    std::exit(1);
  }

  if (header.use_high_degree_encoding != CompressedGraph::kHighDegreeEncoding) {
    if (header.use_high_degree_encoding) {
      LOG_ERROR << "The stored compressed graph uses high degree encoding but this build does not.";
    } else {
      LOG_ERROR
          << "The stored compressed graph does not use high degree encoding but this build does.";
    }
    std::exit(1);
  }

  if (header.use_interval_encoding != CompressedGraph::kIntervalEncoding) {
    if (header.use_interval_encoding) {
      LOG_ERROR << "The stored compressed graph uses interval encoding but this build does not.";
    } else {
      LOG_ERROR
          << "The stored compressed graph does not use interval encoding but this build does.";
    }
    std::exit(1);
  }

  if (header.use_run_length_encoding != CompressedGraph::kRunLengthEncoding) {
    if (header.use_run_length_encoding) {
      LOG_ERROR << "The stored compressed graph uses run-length encoding but this build does not.";
    } else {
      LOG_ERROR
          << "The stored compressed graph does not use run-length encoding but this build does.";
    }
    std::exit(1);
  }

  if (header.use_stream_vbyte_encoding != CompressedGraph::kStreamEncoding) {
    if (header.use_stream_vbyte_encoding) {
      LOG_ERROR << "The stored compressed graph uses stream encoding but this build does not.";
    } else {
      LOG_ERROR << "The stored compressed graph does not use stream encoding but this build does.";
    }
    std::exit(1);
  }

  if (header.use_isolated_nodes_separation != CompressedGraph::kIsolatedNodesSeparation) {
    if (header.use_isolated_nodes_separation) {
      LOG_ERROR
          << "The stored compressed graph uses isolated nodes separation but this build does not.";
    } else {
      LOG_ERROR << "The stored compressed graph does not use isolated nodes separation but this "
                   "build does.";
    }
    std::exit(1);
  }

  if (header.high_degree_threshold != CompressedGraph::kHighDegreeThreshold) {
    LOG_ERROR << "The stored compressed graph uses " << header.high_degree_threshold
              << " as the high degree threshold but this build uses "
              << (CompressedGraph::kHighDegreeThreshold) << " as the high degree threshold.";
    std::exit(1);
  }

  if (header.high_degree_part_length != CompressedGraph::kHighDegreePartLength) {
    LOG_ERROR << "The stored compressed graph uses " << header.high_degree_part_length
              << " as the high degree part length but this build uses "
              << (CompressedGraph::kHighDegreePartLength) << " as the high degree part length.";
    std::exit(1);
  }

  if (header.interval_length_threshold != CompressedGraph::kIntervalLengthTreshold) {
    LOG_ERROR << "The stored compressed graph uses " << header.interval_length_threshold
              << " as the interval length threshold but this build uses "
              << (CompressedGraph::kIntervalLengthTreshold) << " as the interval length threshold.";
    std::exit(1);
  }
}

template <typename T> static CompactStaticArray<T> read_compact_static_array(std::ifstream &in) {
  const auto byte_width = read_int<std::uint8_t>(in);
  const auto allocated_size = read_int<std::size_t>(in);

  auto data = std::make_unique<std::uint8_t[]>(allocated_size);
  in.read(reinterpret_cast<char *>(data.get()), allocated_size);
  return CompactStaticArray<T>(byte_width, allocated_size, std::move(data));
}

template <typename T> static StaticArray<T> read_static_array(std::ifstream &in) {
  const auto size = read_int<std::size_t>(in);
  T *ptr = static_cast<T *>(std::malloc(sizeof(T) * size));
  in.read(reinterpret_cast<char *>(ptr), sizeof(T) * size);
  return StaticArray<T>(ptr, size);
}

CompressedGraph read(const std::string &filename) {
  std::ifstream in(filename, std::ios::binary);
  if (kMagicNumber != read_int<std::uint64_t>(in)) {
    LOG_ERROR << "The magic number of the file is not correct!";
    std::exit(1);
  }

  CompressedBinaryHeader header = read_header(in);
  verify_header(header);

  CompactStaticArray<EdgeID> nodes = read_compact_static_array<EdgeID>(in);
  StaticArray<std::uint8_t> compressed_edges = read_static_array<std::uint8_t>(in);

  StaticArray<NodeWeight> node_weights =
      header.has_node_weights ? read_static_array<NodeWeight>(in) : StaticArray<NodeWeight>();
  StaticArray<EdgeWeight> edge_weights =
      header.has_edge_weights ? read_static_array<EdgeWeight>(in) : StaticArray<EdgeWeight>();

  return CompressedGraph(
      std::move(nodes),
      std::move(compressed_edges),
      std::move(node_weights),
      std::move(edge_weights),
      header.num_edges,
      header.max_degree,
      header.use_degree_bucket_order,
      header.num_high_degree_nodes,
      header.num_high_degree_parts,
      header.num_interval_nodes,
      header.num_intervals
  );
}

bool is_compressed(const std::string &filename) {
  const auto size = std::filesystem::file_size(filename);
  if (size < sizeof(kMagicNumber)) {
    return false;
  }

  std::ifstream in(filename, std::ios::binary);
  return kMagicNumber == read_int<std::uint64_t>(in);
}

} // namespace kaminpar::shm::io::compressed_binary<|MERGE_RESOLUTION|>--- conflicted
+++ resolved
@@ -76,7 +76,8 @@
       graph.num_high_degree_nodes(),
       graph.num_high_degree_parts(),
       graph.num_interval_nodes(),
-      graph.num_intervals()};
+      graph.num_intervals()
+  };
 }
 
 template <typename T> static void write_int(std::ofstream &out, const T id) {
@@ -145,22 +146,6 @@
   return t;
 }
 
-<<<<<<< HEAD
-template <typename T> static CompactStaticArray<T> read_compact_static_array(std::ifstream &in) {
-  std::uint8_t byte_width = read_int<std::uint8_t>(in);
-  std::size_t allocated_size = read_int<std::size_t>(in);
-
-  auto data = std::make_unique<std::uint8_t[]>(allocated_size);
-  in.read(reinterpret_cast<char *>(data.get()), allocated_size);
-  return CompactStaticArray<T>(byte_width, allocated_size, std::move(data));
-}
-
-template <typename T>
-static StaticArray<T> read_static_array(std::ifstream &in, const std::size_t size) {
-  T *ptr = static_cast<T *>(std::malloc(sizeof(T) * size));
-  in.read(reinterpret_cast<char *>(ptr), sizeof(T) * size);
-  return StaticArray<T>(size, ptr);
-=======
 CompressedBinaryHeader read_header(std::ifstream &in) {
   const auto boolean_values = read_int<std::uint16_t>(in);
   return {
@@ -173,7 +158,6 @@
       read_int<std::uint64_t>(in), read_int<std::uint64_t>(in),  read_int<std::uint64_t>(in),
       read_int<std::uint64_t>(in),
   };
->>>>>>> 97ab0580
 }
 
 void verify_header(const CompressedBinaryHeader header) {
@@ -317,7 +301,7 @@
   const auto size = read_int<std::size_t>(in);
   T *ptr = static_cast<T *>(std::malloc(sizeof(T) * size));
   in.read(reinterpret_cast<char *>(ptr), sizeof(T) * size);
-  return StaticArray<T>(ptr, size);
+  return StaticArray<T>(size, ptr);
 }
 
 CompressedGraph read(const std::string &filename) {
