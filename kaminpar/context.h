/*******************************************************************************
 * @file:   context.h
 * @author: Daniel Seemaier
 * @date:   21.09.2021
 * @brief:  Configuration struct for KaMinPar.
 ******************************************************************************/
#pragma once

#include <cmath>
#include <map>
#include <string_view>
#include <unordered_map>

#include "kaminpar/datastructures/graph.h"
#include "kaminpar/definitions.h"

namespace kaminpar::shm {
enum class ClusteringAlgorithm {
    NOOP,
    LABEL_PROPAGATION,
};

enum class ClusterWeightLimit {
    EPSILON_BLOCK_WEIGHT,
    BLOCK_WEIGHT,
    ONE,
    ZERO,
};

enum class RefinementAlgorithm {
    LABEL_PROPAGATION,
    TWO_WAY_FM,
    NOOP,
};

enum class FMStoppingRule {
    SIMPLE,
    ADAPTIVE,
};

enum class BalancingTimepoint {
    BEFORE_KWAY_REFINEMENT,
    AFTER_KWAY_REFINEMENT,
    ALWAYS,
    NEVER,
};

enum class BalancingAlgorithm {
    NOOP,
    BLOCK_LEVEL_PARALLEL_BALANCER,
};

enum class PartitioningMode {
    DEEP,
    RB,
};

enum class InitialPartitioningMode {
    SEQUENTIAL,
    ASYNCHRONOUS_PARALLEL,
    SYNCHRONOUS_PARALLEL,
};

std::ostream& operator<<(std::ostream& out, ClusteringAlgorithm algorithm);
std::ostream& operator<<(std::ostream& out, ClusterWeightLimit limit);
std::ostream& operator<<(std::ostream& out, RefinementAlgorithm algorithm);
std::ostream& operator<<(std::ostream& out, FMStoppingRule rule);
std::ostream& operator<<(std::ostream& out, BalancingTimepoint timepoint);
std::ostream& operator<<(std::ostream& out, BalancingAlgorithm algorithm);
std::ostream& operator<<(std::ostream& out, PartitioningMode mode);
std::ostream& operator<<(std::ostream& out, InitialPartitioningMode mode);

std::unordered_map<std::string, ClusteringAlgorithm>     get_clustering_algorithms();
std::unordered_map<std::string, ClusterWeightLimit>      get_cluster_weight_limits();
std::unordered_map<std::string, RefinementAlgorithm>     get_2way_refinement_algorithms();
std::unordered_map<std::string, RefinementAlgorithm>     get_kway_refinement_algorithms();
std::unordered_map<std::string, FMStoppingRule>          get_fm_stopping_rules();
std::unordered_map<std::string, BalancingTimepoint>      get_balancing_timepoints();
std::unordered_map<std::string, BalancingAlgorithm>      get_balancing_algorithms();
std::unordered_map<std::string, PartitioningMode>        get_partitioning_modes();
std::unordered_map<std::string, InitialPartitioningMode> get_initial_partitioning_modes();

struct PartitionContext;

struct BlockWeightsContext {
    void setup(const PartitionContext& ctx);
    void setup(const PartitionContext& ctx, const scalable_vector<BlockID>& final_ks);

    [[nodiscard]] BlockWeight                         max(BlockID b) const;
    [[nodiscard]] const scalable_vector<BlockWeight>& all_max() const;
    [[nodiscard]] BlockWeight                         perfectly_balanced(BlockID b) const;
    [[nodiscard]] const scalable_vector<BlockWeight>& all_perfectly_balanced() const;

private:
    scalable_vector<BlockWeight> _perfectly_balanced_block_weights;
    scalable_vector<BlockWeight> _max_block_weights;
};

struct PartitionContext {
    PartitioningMode mode;    //! Partitioning mode, e.g., k-way, rb, deep MGP
    double           epsilon; //! Imbalance factor.
    BlockID          k;       //! Number of blocks.

    //! Balance constraint: precomputed maximum block weights.
    BlockWeightsContext block_weights{};

    void setup(const Graph& graph);
    void setup_block_weights();

    NodeID     n                 = kInvalidNodeID;     //! Number of nodes in the input graph.
    EdgeID     m                 = kInvalidEdgeID;     //! Number of edges in the input graph.
    NodeWeight total_node_weight = kInvalidNodeWeight; //! Total node weight in the input graph.
    EdgeWeight total_edge_weight = kInvalidEdgeWeight; //! Total edge weight in the input graph.
    NodeWeight max_node_weight   = kInvalidNodeWeight; //! Weight of heaviest node in the input graph.

    void print_compact(std::ostream& out, const std::string& prefix = "") const;
    void print(std::ostream& out) const;
};

struct LabelPropagationCoarseningContext {
    std::size_t num_iterations;               //! Maximum number of LP iterations.
    Degree      large_degree_threshold;       //! Ignore nodes with degree larger than this.
    NodeID      max_num_neighbors;            //! Only consider this many neighbors of each node.
    double      two_hop_clustering_threshold; //! Perform 2-hop clustering if graph shrunk by less than this factor.

    void print_compact(std::ostream& out, const std::string& prefix = "") const;
    void print(std::ostream& out) const;

    [[nodiscard]] bool use_two_hop_clustering(const NodeID old_n, const NodeID new_n) const {
        return (1.0 - 1.0 * new_n / old_n) <= two_hop_clustering_threshold;
    }
};

struct CoarseningContext {
    ClusteringAlgorithm               algorithm; //! Clustering algorithm.
    LabelPropagationCoarseningContext lp;        //! Configuration for LP as clustering algorithm.
    NodeID contraction_limit;         //! Abort coarsening if the coarsest graph has less than twice this many nodes.
    bool   enforce_contraction_limit; //! Force the clustering algorithm to converge on the contraction limit.
    double convergence_threshold;     //! Coarsening converges if the graph shrunk by less than this factor.
    ClusterWeightLimit cluster_weight_limit;      //! Rule to compute the maximum cluster weight.
    double             cluster_weight_multiplier; //! Multiplicative factor to the maximum cluster weight.

    void print_compact(std::ostream& out, const std::string& prefix = "") const;
    void print(std::ostream& out) const;

    [[nodiscard]] inline bool coarsening_should_converge(const NodeID old_n, const NodeID new_n) const {
        return (1.0 - 1.0 * new_n / old_n) <= convergence_threshold;
    }
};

struct LabelPropagationRefinementContext {
    std::size_t num_iterations;         //! Maximum number of LP iterations.
    Degree      large_degree_threshold; //! Ignore nodes with degree larger than this.
    NodeID      max_num_neighbors;      //! Only consider this many neighbors of each node.

    void print_compact(std::ostream& out, const std::string& prefix = "") const;
};

struct FMRefinementContext {
    FMStoppingRule stopping_rule;          //! Rule to determine when to stop FM.
    NodeID         num_fruitless_moves;    //! Stop after more than this many moves without cut improvement.
    double         alpha;                  //! Config parameter of the adaptive stopping criteria.
    std::size_t    num_iterations;         //! Maximum number of FM iterations.
    double improvement_abortion_threshold; //! Stop FM if last iteration improved the cut by less than this factor.

    void print_compact(std::ostream& out, const std::string& prefix = "") const;
};

struct BalancerRefinementContext {
    BalancingAlgorithm algorithm; //! Balancing algorithm.
    BalancingTimepoint timepoint; //! Rule to determine when to run the balancing algorithm.

    void print_compact(std::ostream& out, const std::string& prefix = "") const;
};

struct RefinementContext {
    RefinementAlgorithm               algorithm; //! Refinement algorithm.
    LabelPropagationRefinementContext lp;        //! If LP is used: configuration for LP.
    FMRefinementContext               fm;        //! If FM is used: configuration for FM.
    BalancerRefinementContext         balancer;  //! If a balancer is used: configuration for balancer.

    void print_compact(std::ostream& out, const std::string& prefix = "") const;
    void print(std::ostream& out) const;
};

struct InitialPartitioningContext {
    CoarseningContext       coarsening; //! Configuration for IP coarsening.
    RefinementContext       refinement; //! Configuration for IP refinement.
    InitialPartitioningMode mode;       //! Initial partitioning mode.
    double                  repetition_multiplier;
    std::size_t             min_num_repetitions;
    std::size_t             min_num_non_adaptive_repetitions;
    std::size_t             max_num_repetitions;
    std::size_t             num_seed_iterations;
    bool                    use_adaptive_bipartitioner_selection;
    std::size_t             multiplier_exponent;

    void print_compact(std::ostream& out, const std::string& prefix = "") const;
    void print(std::ostream& out) const;
};

struct DebugContext {
    void print_compact(std::ostream& out, const std::string& prefix = "") const;
};

struct ParallelContext {
    bool        use_interleaved_numa_allocation;
    std::size_t num_threads;

    void print_compact(std::ostream& out, const std::string& prefix = "") const;
};

struct Context {
<<<<<<< HEAD
    std::string graph_filename;
    int         seed;
    bool        save_partition;
    std::string partition_directory;
    std::string partition_filename;
    bool        quiet;
    bool        parsable_output;

    bool unchecked_io;
    bool validate_io;

    PartitionContext           partition;
    CoarseningContext          coarsening;
    InitialPartitioningContext initial_partitioning;
    RefinementContext          refinement;
    DebugContext               debug;
    ParallelContext            parallel;

    void print_compact(std::ostream& out, const std::string& prefix = "") const;
    void print(std::ostream& out) const;

    void setup(const Graph& graph);

    [[nodiscard]] std::string partition_file() const {
        return partition_directory + "/" + partition_filename;
    }
=======
  std::string graph_filename{};
  int seed{0};
  bool save_partition{false};
  std::string partition_directory{"./"};
  std::string partition_filename{};
  bool ignore_weights{false};
  bool degree_weights{false};
  bool show_local_timers{false};
  bool quiet{false};

  PartitionContext partition{};
  CoarseningContext coarsening{};
  InitialPartitioningContext initial_partitioning{};
  RefinementContext refinement{};
  DebugContext debug{};
  ParallelContext parallel{};

  void print(std::ostream &out, const std::string &prefix = "") const;

  void setup(const Graph &graph);
  [[nodiscard]] std::string partition_file() const { return partition_directory + "/" + partition_filename; }
>>>>>>> a4db4d11
};

PartitionContext
create_bipartition_context(const PartitionContext& k_p_ctx, const Graph& subgraph, BlockID final_k1, BlockID final_k2);

double compute_2way_adaptive_epsilon(
    const PartitionContext& p_ctx, NodeWeight subgraph_total_node_weight, BlockID subgraph_final_k
);

template <typename NodeID_ = NodeID, typename NodeWeight_ = NodeWeight>
NodeWeight_ compute_max_cluster_weight(
    const NodeID_ n, const NodeWeight_ total_node_weight, const PartitionContext& input_p_ctx,
    const CoarseningContext& c_ctx
) {
    double max_cluster_weight = 0.0;

    switch (c_ctx.cluster_weight_limit) {
        case ClusterWeightLimit::EPSILON_BLOCK_WEIGHT:
            max_cluster_weight = (input_p_ctx.epsilon * total_node_weight)
                                 / std::clamp<BlockID>(n / c_ctx.contraction_limit, 2, input_p_ctx.k);
            break;

        case ClusterWeightLimit::BLOCK_WEIGHT:
            max_cluster_weight = (1.0 + input_p_ctx.epsilon) * total_node_weight / input_p_ctx.k;
            break;

        case ClusterWeightLimit::ONE:
            max_cluster_weight = 1.0;
            break;

        case ClusterWeightLimit::ZERO:
            max_cluster_weight = 0.0;
            break;
    }

    return static_cast<NodeWeight_>(max_cluster_weight * c_ctx.cluster_weight_multiplier);
}

template <typename NodeWeight_ = NodeWeight, typename Graph_ = Graph>
NodeWeight_
compute_max_cluster_weight(const Graph_& c_graph, const PartitionContext& input_p_ctx, const CoarseningContext& c_ctx) {
    return compute_max_cluster_weight(c_graph.n(), c_graph.total_node_weight(), input_p_ctx, c_ctx);
}
} // namespace kaminpar::shm<|MERGE_RESOLUTION|>--- conflicted
+++ resolved
@@ -211,12 +211,12 @@
 };
 
 struct Context {
-<<<<<<< HEAD
     std::string graph_filename;
     int         seed;
     bool        save_partition;
     std::string partition_directory;
     std::string partition_filename;
+    bool        degree_weights;
     bool        quiet;
     bool        parsable_output;
 
@@ -238,29 +238,6 @@
     [[nodiscard]] std::string partition_file() const {
         return partition_directory + "/" + partition_filename;
     }
-=======
-  std::string graph_filename{};
-  int seed{0};
-  bool save_partition{false};
-  std::string partition_directory{"./"};
-  std::string partition_filename{};
-  bool ignore_weights{false};
-  bool degree_weights{false};
-  bool show_local_timers{false};
-  bool quiet{false};
-
-  PartitionContext partition{};
-  CoarseningContext coarsening{};
-  InitialPartitioningContext initial_partitioning{};
-  RefinementContext refinement{};
-  DebugContext debug{};
-  ParallelContext parallel{};
-
-  void print(std::ostream &out, const std::string &prefix = "") const;
-
-  void setup(const Graph &graph);
-  [[nodiscard]] std::string partition_file() const { return partition_directory + "/" + partition_filename; }
->>>>>>> a4db4d11
 };
 
 PartitionContext
