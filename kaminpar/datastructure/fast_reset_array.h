--- conflicted
+++ resolved
@@ -8,12 +8,7 @@
  ******************************************************************************/
 #pragma once
 
-<<<<<<< HEAD
 #include "kaminpar/definitions.h"
-=======
-#include "definitions.h"
-#include "utility/ranges.h"
->>>>>>> 46a03311
 
 #include <utility>
 #include <vector>
@@ -48,20 +43,14 @@
 
   [[nodiscard]] auto used_entry_values() {
     return TransformedRange(used_entry_ids().begin(), used_entry_ids().end(),
-                            [this](const std::size_t entry) -> T { return _data[entry]; });
+                            [this](const std::size_t entry) -> value_type { return _data[entry]; });
   }
 
   [[nodiscard]] auto entries() {
-<<<<<<< HEAD
-    return _used_entries | std::views::transform([this](const size_type &entry) -> std::pair<size_type, value_type> {
-             return std::pair<size_type, value_type>{entry, _data[entry]};
-           });
-=======
     return TransformedRange(used_entry_ids().begin(), used_entry_ids().end(),
-                            [this](const std::size_t entry) -> std::pair<std::size_t, T> {
-                              return std::make_pair(entry, _data[entry]);
+                            [this](const std::size_t entry) -> std::pair<Size, value_type> {
+                              return std::make_pair(static_cast<Size>(entry), _data[entry]);
                             });
->>>>>>> 46a03311
   }
 
   void clear() {
