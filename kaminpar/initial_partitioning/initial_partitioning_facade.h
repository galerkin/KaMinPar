--- conflicted
+++ resolved
@@ -1,12 +1,9 @@
-<<<<<<< HEAD
 /*******************************************************************************
  * @file:   initial_partitioning_facade.h
  * @author: Daniel Seemaier
  * @date:   21.09.2021
  * @brief:  Facade for sequential initial partitioning.
  ******************************************************************************/
-=======
->>>>>>> a4db4d11
 #pragma once
 
 #include "kaminpar/initial_partitioning/initial_coarsener.h"
@@ -131,4 +128,4 @@
     BlockID     _final_k2;
     std::size_t _num_bipartition_repetitions;
 };
-} // namespace kaminpar::shm::ip+} // namespace kaminpar::shm::ip
