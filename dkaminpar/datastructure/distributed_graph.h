/*******************************************************************************
 * This file is part of KaMinPar.
 *
 * Copyright (C) 2021 Daniel Seemaier <daniel.seemaier@kit.edu>
 *
 * KaMinPar is free software: you can redistribute it and/or modify
 * it under the terms of the GNU General Public License as published by
 * the Free Software Foundation, either version 3 of the License, or
 * (at your option) any later version.
 *
 * KaMinPar is distributed in the hope that it will be useful,
 * but WITHOUT ANY WARRANTY; without even the implied warranty of
 * MERCHANTABILITY or FITNESS FOR A PARTICULAR PURPOSE.  See the
 * GNU General Public License for more details.
 *
 * You should have received a copy of the GNU General Public License
 * along with KaMinPar.  If not, see <http://www.gnu.org/licenses/>.
 *
******************************************************************************/
#pragma once

#include "dkaminpar/distributed_definitions.h"
#include "dkaminpar/mpi_wrapper.h"
#include "kaminpar/datastructure/graph.h"
#include "kaminpar/datastructure/marker.h"
#include "kaminpar/parallel.h"

#include <definitions.h>
#include <ranges>
#include <tbb/parallel_for.h>
#include <vector>

namespace dkaminpar {
class DistributedGraph {
  SET_DEBUG(true);

public:
  using NodeID = ::dkaminpar::NodeID;
  using GlobalNodeID = ::dkaminpar::GlobalNodeID;
  using NodeWeight = ::dkaminpar::NodeWeight;
  using GlobalNodeWeight = ::dkaminpar::GlobalNodeWeight;
  using EdgeID = ::dkaminpar::EdgeID;
  using GlobalEdgeID = ::dkaminpar::GlobalEdgeID;
  using EdgeWeight = ::dkaminpar::EdgeWeight;
  using GlobalEdgeWeight = ::dkaminpar::GlobalEdgeWeight;

  DistributedGraph() = default;

  DistributedGraph(const GlobalNodeID global_n, const GlobalEdgeID global_m, const NodeID ghost_n,
                   const GlobalNodeID offset_n, const GlobalEdgeID offset_m,
                   scalable_vector<GlobalNodeID> node_distribution, scalable_vector<GlobalEdgeID> edge_distribution,
                   scalable_vector<EdgeID> nodes, scalable_vector<NodeID> edges,
                   scalable_vector<NodeWeight> node_weights, scalable_vector<EdgeWeight> edge_weights,
                   scalable_vector<PEID> ghost_owner, scalable_vector<GlobalNodeID> ghost_to_global,
                   std::unordered_map<GlobalNodeID, NodeID> global_to_ghost, MPI_Comm comm = MPI_COMM_WORLD)
      : _global_n{global_n},
        _global_m{global_m},
        _ghost_n{ghost_n},
        _offset_n{offset_n},
        _offset_m{offset_m},
        _node_distribution{std::move(node_distribution)},
        _edge_distribution{std::move(edge_distribution)},
        _nodes{std::move(nodes)},
        _edges{std::move(edges)},
        _node_weights{std::move(node_weights)},
        _edge_weights{std::move(edge_weights)},
        _ghost_owner{std::move(ghost_owner)},
        _ghost_to_global{std::move(ghost_to_global)},
        _global_to_ghost{std::move(global_to_ghost)},
        _communicator{comm} {
    init_total_node_weight();
    init_communication_metrics();
  }

  DistributedGraph(const DistributedGraph &) = delete;
  DistributedGraph &operator=(const DistributedGraph &) = delete;
  DistributedGraph(DistributedGraph &&) noexcept = default;
  DistributedGraph &operator=(DistributedGraph &&) noexcept = default;

  // Graph size
  [[nodiscard]] inline GlobalNodeID global_n() const { return _global_n; }
  [[nodiscard]] inline GlobalEdgeID global_m() const { return _global_m; }

  [[nodiscard]] inline NodeID n() const { return _nodes.size() - 1; }
  [[nodiscard]] inline NodeID ghost_n() const { return _ghost_n; }
  [[nodiscard]] inline NodeID total_n() const { return ghost_n() + n(); }

  [[nodiscard]] inline EdgeID m() const { return _edges.size(); }

  [[nodiscard]] inline GlobalNodeID offset_n() const { return _offset_n; }
  [[nodiscard]] inline GlobalEdgeID offset_m() const { return _offset_m; }

  [[nodiscard]] inline NodeWeight total_node_weight() const { return _total_node_weight; }
  [[nodiscard]] inline NodeWeight max_node_weight() const { return _max_node_weight; }

  [[nodiscard]] inline bool contains_global_node(const GlobalNodeID global_u) const {
    return (offset_n() <= global_u && global_u < offset_n() + n()) // owned node
           || _global_to_ghost.contains(global_u);                 // ghost node
  }

  [[nodiscard]] inline bool contains_local_node(const NodeID local_u) const { return local_u < total_n(); }

  // Node type
  [[nodiscard]] inline bool is_ghost_node(const NodeID u) const {
    ASSERT(u < total_n());
    return u >= n();
  }
  [[nodiscard]] inline bool is_owned_node(const NodeID u) const {
    ASSERT(u < total_n());
    return u < n();
  }

  // Distributed info
  [[nodiscard]] inline PEID ghost_owner(const NodeID u) const {
    ASSERT(is_ghost_node(u));
    return _ghost_owner[u - n()];
  }

  [[nodiscard]] inline GlobalNodeID local_to_global_node(const NodeID local_u) const {
    ASSERT(contains_local_node(local_u));
    return is_owned_node(local_u) ? _offset_n + local_u : _ghost_to_global[local_u - n()];
  }

  [[nodiscard]] inline NodeID global_to_local_node(const GlobalNodeID global_u) const {
    ASSERT(contains_global_node(global_u)) << V(global_u) << V(offset_n()) << V(n());

    if (offset_n() <= global_u && global_u < offset_n() + n()) {
      return global_u - offset_n();
    } else {
      ASSERT(_global_to_ghost.contains(global_u)) << V(global_u) << " is not a ghost node on this PE";
      return _global_to_ghost[global_u];
    }
  }

  // Access methods
  [[nodiscard]] inline NodeWeight node_weight(const NodeID u) const {
    ASSERT(u < total_n());
    ASSERT(u < _node_weights.size());
    return _node_weights[u];
  }

  [[nodiscard]] inline EdgeWeight edge_weight(const EdgeID e) const {
    ASSERT(e < m());
    ASSERT(e < _edge_weights.size());
    return _edge_weights[e];
  }

  // Graph structure
  [[nodiscard]] inline EdgeID first_edge(const NodeID u) const {
    ASSERT(u < n());
    return _nodes[u];
  }

  [[nodiscard]] inline EdgeID first_invalid_edge(const NodeID u) const {
    ASSERT(u < n());
    return _nodes[u + 1];
  }

  [[nodiscard]] inline NodeID edge_target(const EdgeID e) const {
    ASSERT(e < m());
    return _edges[e];
  }

  [[nodiscard]] inline NodeID degree(const NodeID u) const {
    ASSERT(is_owned_node(u));
    return _nodes[u + 1] - _nodes[u];
  }

  [[nodiscard]] const auto &node_distribution() const { return _node_distribution; }

  [[nodiscard]] GlobalNodeID node_distribution(const PEID pe) const {
    ASSERT(static_cast<std::size_t>(pe) < _node_distribution.size());
    return _node_distribution[pe];
  }

  PEID find_owner_of_global_node(const GlobalNodeID u) const {
    ASSERT(u < total_n());
    auto it = std::upper_bound(_node_distribution.begin() + 1, _node_distribution.end(), u);
    ASSERT(it != _node_distribution.end());
    return static_cast<PEID>(std::distance(_node_distribution.begin(), it) - 1);
  }

  [[nodiscard]] const auto &edge_distribution() const { return _edge_distribution; }

  [[nodiscard]] GlobalEdgeID edge_distribution(const PEID pe) const {
    ASSERT(static_cast<std::size_t>(pe) < _edge_distribution.size());
    return _edge_distribution[pe];
  }

  [[nodiscard]] const auto &raw_nodes() const { return _nodes; }
  [[nodiscard]] const auto &raw_node_weights() const { return _node_weights; }
  [[nodiscard]] const auto &raw_edges() const { return _edges; }
  [[nodiscard]] const auto &raw_edge_weights() const { return _edge_weights; }

  // Parallel iteration
  template<typename Lambda>
  inline void pfor_nodes(const NodeID from, const NodeID to, Lambda &&l) const {
    tbb::parallel_for(from, to, std::forward<Lambda &&>(l));
  }

  template<typename Lambda>
  inline void pfor_nodes_range(const NodeID from, const NodeID to, Lambda &&l) const {
    tbb::parallel_for(tbb::blocked_range<NodeID>(from, to), std::forward<Lambda &&>(l));
  }

  template<typename Lambda>
  inline void pfor_nodes(Lambda &&l) const {
    pfor_nodes(0, n(), std::forward<Lambda &&>(l));
  }

  template<typename Lambda>
  inline void pfor_nodes_range(Lambda &&l) const {
    pfor_nodes_range(0, n(), std::forward<Lambda &&>(l));
  }

  template<typename Lambda>
  inline void pfor_edges(Lambda &&l) const {
    tbb::parallel_for(static_cast<EdgeID>(0), m(), std::forward<Lambda &&>(l));
  }

  // Iterators for nodes / edges
  [[nodiscard]] inline auto nodes() const { return std::views::iota(static_cast<NodeID>(0), n()); }
  [[nodiscard]] inline auto ghost_nodes() const { return std::views::iota(n(), total_n()); }
  [[nodiscard]] inline auto all_nodes() const { return std::views::iota(static_cast<NodeID>(0), total_n()); }
  [[nodiscard]] inline auto edges() const { return std::views::iota(static_cast<EdgeID>(0), m()); }
  [[nodiscard]] inline auto incident_edges(const NodeID u) const { return std::views::iota(_nodes[u], _nodes[u + 1]); }

  [[nodiscard]] inline auto adjacent_nodes(const NodeID u) const {
    return std::views::iota(_nodes[u], _nodes[u + 1]) |
           std::views::transform([this](const EdgeID e) { return this->edge_target(e); });
  }

  [[nodiscard]] inline auto neighbors(const NodeID u) const {
    return std::views::iota(_nodes[u], _nodes[u + 1]) |
           std::views::transform([this](const EdgeID e) { return std::make_pair(e, this->edge_target(e)); });
  }

  // Degree buckets -- right now only for compatibility to shared memory graph data structure
  [[nodiscard]] inline std::size_t bucket_size(const std::size_t) const { return n(); }
  [[nodiscard]] inline NodeID first_node_in_bucket(const std::size_t) const { return 0; }
  [[nodiscard]] inline NodeID first_invalid_node_in_bucket(const std::size_t) const { return n(); }
  [[nodiscard]] inline std::size_t number_of_buckets() const { return 1; }
  [[nodiscard]] inline bool sorted() const { return false; }

  // Cached inter-PE metrics
  [[nodiscard]] inline EdgeID edge_cut_to_pe(const PEID pe) const {
    ASSERT(static_cast<std::size_t>(pe) < _edge_cut_to_pe.size());
    return _edge_cut_to_pe[pe];
  }

  [[nodiscard]] inline EdgeID comm_vol_to_pe(const PEID pe) const {
    ASSERT(static_cast<std::size_t>(pe) < _comm_vol_to_pe.size());
    return _comm_vol_to_pe[pe];
  }

  [[nodiscard]] inline MPI_Comm communicator() const { return _communicator; }

private:
  inline void init_total_node_weight() {
<<<<<<< HEAD
    const auto owned_node_weights =  std::ranges::take_view{_node_weights, static_cast<long int>(n())};
=======
    const auto owned_node_weights = std::ranges::take_view{_node_weights, static_cast<long int>(n())};
>>>>>>> c7e00f5d
    _total_node_weight = shm::parallel::accumulate(owned_node_weights);
    _max_node_weight = shm::parallel::max_element(owned_node_weights);
  }

  inline void init_communication_metrics() {
    const PEID size = mpi::get_comm_size(_communicator);
    tbb::enumerable_thread_specific<std::vector<EdgeID>> edge_cut_to_pe_ets{[&] { return std::vector<EdgeID>(size); }};
    tbb::enumerable_thread_specific<std::vector<EdgeID>> comm_vol_to_pe_ets{[&] { return std::vector<EdgeID>(size); }};

    pfor_nodes_range([&](const auto r) {
      auto &edge_cut_to_pe = edge_cut_to_pe_ets.local();
      auto &comm_vol_to_pe = comm_vol_to_pe_ets.local();
      shm::Marker<> counted_pe{static_cast<std::size_t>(size)};

      for (NodeID u = r.begin(); u < r.end(); ++u) {
        for (const auto v : adjacent_nodes(u)) {
          if (is_ghost_node(v)) {
            const PEID owner = ghost_owner(v);
            ++edge_cut_to_pe[owner];
            if (!counted_pe.get(owner)) {
              counted_pe.set(owner);
              ++comm_vol_to_pe[owner];
            }
          }
        }
        counted_pe.reset();
      }
    });

    _edge_cut_to_pe.clear();
    _edge_cut_to_pe.resize(size);
    for (const auto &edge_cut_to_pe : edge_cut_to_pe_ets) { // PE x THREADS
      for (std::size_t i = 0; i < edge_cut_to_pe.size(); ++i) { _edge_cut_to_pe[i] += edge_cut_to_pe[i]; }
    }

    _comm_vol_to_pe.clear();
    _comm_vol_to_pe.resize(size);
    for (const auto &comm_vol_to_pe : comm_vol_to_pe_ets) {
      for (std::size_t i = 0; i < comm_vol_to_pe.size(); ++i) { _comm_vol_to_pe[i] += comm_vol_to_pe[i]; }
    }

    //    DLOG << V(_edge_cut_to_pe);
    //    DLOG << V(_comm_vol_to_pe);
  }

  GlobalNodeID _global_n{0};
  GlobalEdgeID _global_m{0};
  NodeID _ghost_n{0};
  GlobalNodeID _offset_n{0};
  GlobalEdgeID _offset_m{0};

  NodeWeight _total_node_weight{};
  NodeWeight _max_node_weight{};

  scalable_vector<GlobalNodeID> _node_distribution{};
  scalable_vector<GlobalEdgeID> _edge_distribution{};

  scalable_vector<EdgeID> _nodes{};
  scalable_vector<NodeID> _edges{};
  scalable_vector<NodeWeight> _node_weights{};
  scalable_vector<EdgeWeight> _edge_weights{};

  scalable_vector<PEID> _ghost_owner{};
  scalable_vector<GlobalNodeID> _ghost_to_global{};
  mutable std::unordered_map<GlobalNodeID, NodeID> _global_to_ghost{};

  std::vector<EdgeID> _edge_cut_to_pe{};
  std::vector<EdgeID> _comm_vol_to_pe{};
  MPI_Comm _communicator;
};

class DistributedPartitionedGraph {
public:
  using NodeID = DistributedGraph::NodeID;
  using GlobalNodeID = DistributedGraph::GlobalNodeID;
  using NodeWeight = DistributedGraph::NodeWeight;
  using GlobalNodeWeight = DistributedGraph::GlobalNodeWeight;
  using EdgeID = DistributedGraph::EdgeID;
  using GlobalEdgeID = DistributedGraph::GlobalEdgeID;
  using EdgeWeight = DistributedGraph::EdgeWeight;
  using GlobalEdgeWeight = DistributedGraph::GlobalEdgeWeight;
  using BlockID = ::dkaminpar::BlockID;
  using BlockWeight = ::dkaminpar::BlockWeight;

  using block_weights_vector = scalable_vector<shm::parallel::IntegralAtomicWrapper<BlockWeight>>;

  DistributedPartitionedGraph(const DistributedGraph *graph, const BlockID k, scalable_vector<BlockID> partition,
                              block_weights_vector block_weights)
      : _graph{graph},
        _k{k},
        _partition{std::move(partition)},
        _block_weights{std::move(block_weights)} {
    ASSERT(_partition.size() == _graph->total_n());
    ASSERT([&] {
      for (const BlockID b : _partition) { ASSERT(b < _k); }
    });
  }

  DistributedPartitionedGraph(DistributedGraph *graph, const BlockID k)
      : DistributedPartitionedGraph(graph, k, scalable_vector<BlockID>(graph->total_n()),
                                    block_weights_vector(graph->total_n())) {}

  DistributedPartitionedGraph() : _graph{nullptr}, _k{0}, _partition{} {}

  DistributedPartitionedGraph(const DistributedPartitionedGraph &) = delete;
  DistributedPartitionedGraph &operator=(const DistributedPartitionedGraph &) = delete;
  DistributedPartitionedGraph(DistributedPartitionedGraph &&) noexcept = default;
  DistributedPartitionedGraph &operator=(DistributedPartitionedGraph &&) noexcept = default;

  [[nodiscard]] const DistributedGraph &graph() const { return *_graph; }

  // Delegates to _graph
  // clang-format off
  [[nodiscard]] inline GlobalNodeID global_n() const { return _graph->global_n(); }
  [[nodiscard]] inline GlobalEdgeID global_m() const { return _graph->global_m(); }
  [[nodiscard]] inline NodeID n() const { return _graph->n(); }
  [[nodiscard]] inline NodeID ghost_n() const { return _graph->ghost_n(); }
  [[nodiscard]] inline NodeID total_n() const { return _graph->total_n(); }
  [[nodiscard]] inline EdgeID m() const { return _graph->m(); }
  [[nodiscard]] inline GlobalNodeID offset_n() const { return _graph->offset_n(); }
  [[nodiscard]] inline GlobalEdgeID offset_m() const { return _graph->offset_m(); }
  [[nodiscard]] inline NodeWeight total_node_weight() const { return _graph->total_node_weight(); }
  [[nodiscard]] inline NodeWeight max_node_weight() const { return _graph->max_node_weight(); }
  [[nodiscard]] inline bool contains_global_node(const GlobalNodeID global_u) const { return _graph->contains_global_node(global_u); }
  [[nodiscard]] inline bool contains_local_node(const NodeID local_u) const { return _graph->contains_local_node(local_u); }
  [[nodiscard]] inline bool is_ghost_node(const NodeID u) const { return _graph->is_ghost_node(u); }
  [[nodiscard]] inline bool is_owned_node(const NodeID u) const { return _graph->is_owned_node(u); }
  [[nodiscard]] inline PEID ghost_owner(const NodeID u) const { return _graph->ghost_owner(u); }
  [[nodiscard]] inline GlobalNodeID local_to_global_node(const NodeID local_u) const { return _graph->local_to_global_node(local_u); }
  [[nodiscard]] inline NodeID global_to_local_node(const GlobalNodeID global_u) const { return _graph->global_to_local_node(global_u); }
  [[nodiscard]] inline NodeWeight node_weight(const NodeID u) const { return _graph->node_weight(u); }
  [[nodiscard]] inline EdgeWeight edge_weight(const EdgeID e) const { return _graph->edge_weight(e); }
  [[nodiscard]] inline EdgeID first_edge(const NodeID u) const { return _graph->first_edge(u); }
  [[nodiscard]] inline EdgeID first_invalid_edge(const NodeID u) const { return _graph->first_invalid_edge(u); }
  [[nodiscard]] inline NodeID edge_target(const EdgeID e) const { return _graph->edge_target(e); }
  [[nodiscard]] inline NodeID degree(const NodeID u) const { return _graph->degree(u); }
  [[nodiscard]] inline const auto &node_distribution() const { return _graph->node_distribution(); }
  [[nodiscard]] inline GlobalNodeID node_distribution(const PEID pe) const { return _graph->node_distribution(pe); }
  [[nodiscard]] inline const auto &edge_distribution() const { return _graph->edge_distribution(); }
  [[nodiscard]] inline GlobalEdgeID edge_distribution(const PEID pe) const { return _graph->edge_distribution(pe); }
  [[nodiscard]] const auto &raw_nodes() const { return _graph->raw_nodes(); }
  [[nodiscard]] const auto &raw_node_weights() const { return _graph->raw_node_weights(); }
  [[nodiscard]] const auto &raw_edges() const { return _graph->raw_edges(); }
  [[nodiscard]] const auto &raw_edge_weights() const { return _graph->raw_edge_weights(); }
  template<typename Lambda> inline void pfor_nodes(const NodeID from, const NodeID to, Lambda &&l) const { _graph->pfor_nodes(from, to, std::forward<Lambda>(l)); }
  template<typename Lambda> inline void pfor_nodes_range(const NodeID from, const NodeID to, Lambda &&l) const { _graph->pfor_nodes_range(from, to, std::forward<Lambda>(l)); }
  template<typename Lambda> inline void pfor_nodes(Lambda &&l) const { _graph->pfor_nodes(std::forward<Lambda>(l)); }
  template<typename Lambda> inline void pfor_nodes_range(Lambda &&l) const { _graph->pfor_nodes_range(std::forward<Lambda>(l)); }
  template<typename Lambda> inline void pfor_edges(Lambda &&l) const { _graph->pfor_edges(std::forward<Lambda>(l)); }
  [[nodiscard]] inline auto nodes() const { return _graph->nodes(); }
  [[nodiscard]] inline auto ghost_nodes() const { return _graph->ghost_nodes(); }
  [[nodiscard]] inline auto all_nodes() const { return _graph->all_nodes(); }
  [[nodiscard]] inline auto edges() const { return _graph->edges(); }
  [[nodiscard]] inline auto incident_edges(const NodeID u) const { return _graph->incident_edges(u); }
  [[nodiscard]] inline auto adjacent_nodes(const NodeID u) const { return _graph->adjacent_nodes(u); }
  [[nodiscard]] inline auto neighbors(const NodeID u) const { return _graph->neighbors(u); }
  [[nodiscard]] inline std::size_t bucket_size(const std::size_t bucket) const { return _graph->bucket_size(bucket); }
  [[nodiscard]] inline NodeID first_node_in_bucket(const std::size_t bucket) const { return _graph->first_node_in_bucket(bucket); }
  [[nodiscard]] inline NodeID first_invalid_node_in_bucket(const std::size_t bucket) const { return _graph->first_invalid_node_in_bucket(bucket); }
  [[nodiscard]] inline std::size_t number_of_buckets() const { return _graph->number_of_buckets(); }
  [[nodiscard]] inline bool sorted() const { return _graph->sorted(); }
  [[nodiscard]] inline EdgeID edge_cut_to_pe(const PEID pe) const { return _graph->edge_cut_to_pe(pe); }
  [[nodiscard]] inline EdgeID comm_vol_to_pe(const PEID pe) const { return _graph->comm_vol_to_pe(pe); }
  [[nodiscard]] MPI_Comm communicator() const { return _graph->communicator(); }
  // clang-format on

  [[nodiscard]] BlockID k() const { return _k; }

  template<typename Lambda>
  inline void pfor_blocks(Lambda &&l) const {
    tbb::parallel_for(static_cast<BlockID>(0), k(), std::forward<Lambda &&>(l));
  }

  [[nodiscard]] inline auto blocks() const { return std::views::iota(static_cast<BlockID>(0), k()); }

  [[nodiscard]] BlockID block(const NodeID u) const {
    ASSERT(u < _partition.size());
    return _partition[u];
  }

  void set_block(const NodeID u, const BlockID b) {
    ASSERT(u < _graph->total_n());
    const NodeWeight u_weight = _graph->node_weight(u);

    _block_weights[_partition[u]] -= u_weight;
    _block_weights[b] += u_weight;
    _partition[u] = b;
  }

  [[nodiscard]] inline BlockWeight block_weight(const BlockID b) const {
    ASSERT(b < k());
    ASSERT(b < _block_weights.size());
    return _block_weights[b];
  }

  void set_block_weight(const BlockID b, const BlockWeight weight) {
    ASSERT(b < k());
    ASSERT(b < _block_weights.size());
    _block_weights[b] = weight;
  }

  [[nodiscard]] const auto &block_weights() const { return _block_weights; }

  [[nodiscard]] scalable_vector<BlockWeight> block_weights_copy() const {
    scalable_vector<BlockWeight> copy(k());
    pfor_blocks([&](const BlockID b) { copy[b] = block_weight(b); });
    return copy;
  }

  [[nodiscard]] auto &&take_block_weights() { return std::move(_block_weights); }

  [[nodiscard]] const auto &partition() const { return _partition; }
  [[nodiscard]] auto &&take_partition() { return std::move(_partition); }

  [[nodiscard]] scalable_vector<BlockID> copy_partition() const {
    scalable_vector<BlockID> copy(n());
    pfor_nodes([&](const NodeID u) { copy[u] = block(u); });
    return copy;
  }

private:
  const DistributedGraph *_graph;
  BlockID _k;
  scalable_vector<BlockID> _partition;

  scalable_vector<shm::parallel::IntegralAtomicWrapper<BlockWeight>> _block_weights;
};

namespace graph::debug {
// validate structure of a distributed graph
bool validate(const DistributedGraph &global_n, int root = 0);

// validate structure of a distributed graph partition
bool validate_partition(const DistributedPartitionedGraph &p_graph);
} // namespace graph::debug
} // namespace dkaminpar<|MERGE_RESOLUTION|>--- conflicted
+++ resolved
@@ -257,11 +257,7 @@
 
 private:
   inline void init_total_node_weight() {
-<<<<<<< HEAD
-    const auto owned_node_weights =  std::ranges::take_view{_node_weights, static_cast<long int>(n())};
-=======
     const auto owned_node_weights = std::ranges::take_view{_node_weights, static_cast<long int>(n())};
->>>>>>> c7e00f5d
     _total_node_weight = shm::parallel::accumulate(owned_node_weights);
     _max_node_weight = shm::parallel::max_element(owned_node_weights);
   }
