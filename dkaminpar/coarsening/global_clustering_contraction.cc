/*******************************************************************************
 * @file:   global_clustering_contraction_redistribution.cc
 * @author: Daniel Seemaier
 * @date:   28.10.2021
 * @brief:  Shared-memory parallel contraction of global clustering without
 * any restrictions.
 ******************************************************************************/
#include "dkaminpar/coarsening/global_clustering_contraction.h"

<<<<<<< HEAD
#include <numeric>

#include <mpi.h>
#include <oneapi/tbb/enumerable_thread_specific.h>
#include <tbb/blocked_range2d.h>
#include <tbb/concurrent_hash_map.h>
=======
>>>>>>> 0985bb32
#include <tbb/task_arena.h>

#include "dkaminpar/coarsening/contraction_helper.h"
#include "dkaminpar/datastructures/distributed_graph_builder.h"
#include "dkaminpar/growt.h"
#include "dkaminpar/mpi/graph_communication.h"
#include "dkaminpar/mpi/wrapper.h"

#include "common/datastructures/rating_map.h"
#include "common/noinit_vector.h"
#include "common/parallel/atomic.h"
#include "common/parallel/loops.h"
#include "common/parallel/vector_ets.h"

namespace kaminpar::dist {
using namespace helper;

namespace {
SET_DEBUG(false);

/*!
 * Sparse all-to-all to exchange coarse node IDs of ghost nodes.
 * @param graph
 * @param label_mapping Current coarse node IDs, must be of size \code{graph.total_n()}, i.e., large enough to store
 * coarse node IDs of owned nodes and ghost nodes.
 */
template <typename LabelMapping>
void exchange_ghost_node_mapping(const DistributedGraph& graph, LabelMapping& label_mapping) {
    SCOPED_TIMER("Exchange ghost node mapping");

    struct Message {
        NodeID       local_node;
        GlobalNodeID coarse_global_node;
    };

    mpi::graph::sparse_alltoall_interface_to_pe<Message>(
        graph,
        [&](const NodeID u) -> Message {
            return {u, label_mapping[u]};
        },
        [&](const auto buffer, const PEID pe) {
            tbb::parallel_for<std::size_t>(0, buffer.size(), [&](const std::size_t i) {
                const auto& [local_node_on_pe, coarse_global_node] = buffer[i];
                const GlobalNodeID global_node                     = graph.offset_n(pe) + local_node_on_pe;
                const auto         local_node                      = graph.global_to_local_node(global_node);

                label_mapping[local_node] = coarse_global_node;
            });
        }
    );
}

using UsedClustersMap    = growt::GlobalNodeIDMap<GlobalNodeID>;
using UsedClustersVector = scalable_vector<NodeID>;

/*!
 * Given a graph with a mapping from nodes to clusters, finds the unique set of clusters that are used by the mapped
 * nodes. Each cluster is owned by some PE (determined by \c resolve_cluster_callback). For each PE, the function
 * returns a map and a vector of local cluster IDs used by the mapped nodes of this PE.
 *
 * @tparam ResolveClusterCallback
 * @param graph
 * @param clustering
 * @param resolve_cluster_callback Given a cluster ID, returns the owner PE (PEID) and the local node/cluster ID
 * (NodeID).
 * @return First component: for each PE \c p, a map mapping local cluster IDs on PE \c p used by mapped nodes on this
 * PE to entries in the second component; Second component: for each PE \c p, a vector containing all local cluster IDs
 * on PE \c p used by mapped nodes on this PE.
 */
template <typename ResolveClusterCallback, typename Clustering>
std::pair<std::vector<UsedClustersMap>, std::vector<UsedClustersVector>> find_used_cluster_ids_per_pe(
    const DistributedGraph& graph, const Clustering& clustering, ResolveClusterCallback&& resolve_cluster_callback
) {
    SCOPED_TIMER("find_used_cluster_ids_per_pe()");

    const auto size = mpi::get_comm_size(graph.communicator());

<<<<<<< HEAD
    // Mark global node IDs that are used as cluster IDs
    std::vector<UsedClustersMap>          used_clusters_map(size);
=======
    // mark global node IDs that are used as cluster IDs
    std::vector<UsedClustersMap> used_clusters_map;
    used_clusters_map.reserve(size);
    for (PEID pe = 0; pe < size; ++pe) {
        used_clusters_map.emplace_back(0);
    }

>>>>>>> 0985bb32
    std::vector<parallel::Atomic<NodeID>> next_slot_for_pe(size);

    tbb::enumerable_thread_specific<std::vector<UsedClustersMap::handle_type>> used_clusters_map_handles([&] {
        std::vector<UsedClustersMap::handle_type> handles;
        handles.reserve(size);
        for (PEID pe = 0; pe < size; ++pe) {
            handles.push_back(used_clusters_map[pe].get_handle());
        }
        return handles;
    });

    parallel::vector_ets<std::size_t> size_ets(size);

    graph.pfor_nodes_range([&](const auto r) {
        auto& handles = used_clusters_map_handles.local();
        auto& size    = size_ets.local();

        for (NodeID u = r.begin(); u != r.end(); ++u) {
            const GlobalNodeID u_cluster                  = clustering[u];
            const auto [u_cluster_owner, u_local_cluster] = resolve_cluster_callback(u_cluster);

            auto [it, new_element] = handles[u_cluster_owner].insert(u_local_cluster + 1, 1);
            if (new_element) {
                handles[u_cluster_owner].update(u_local_cluster + 1, [&, u_cluster_owner = u_cluster_owner](auto& lhs) {
                    return lhs = 1 + next_slot_for_pe[u_cluster_owner]++;
                });
                ++size[u_cluster_owner];
            }
        }
    });

    std::vector<UsedClustersVector> used_clusters(size);

    auto sizes = size_ets.combine(std::plus{});
    tbb::parallel_for<PEID>(0, size, [&](const PEID pe) {
        used_clusters[pe].resize(sizes[pe]);
        auto handle = used_clusters_map[pe].get_handle();
        auto it     = handle.range(0, handle.capacity());
        while (it != handle.range_end()) {
            used_clusters[pe][(*it).second - 1] = (*it).first - 1;
            ++it;
        }
    });

    return {std::move(used_clusters_map), std::move(used_clusters)};
}

// global mapping, global number of coarse nodes
struct MappingResult {
    GlobalMapping                 mapping;
    scalable_vector<GlobalNodeID> distribution;
};

/*!
 * Compute a label mapping from fine nodes to coarse nodes.
 * @param graph The distributed graph.
 * @param clustering The global clustering to be contracted.
 * @return Label mapping and coarse node distribution. The coarse node distribution is such that coarse nodes are placed
 * on the PE which owned the corresponding cluster ID, i.e., if cluster ID \c x is owned by PE \c y, the coarse node ID
 * \c x is mapped to is also owned by PE \c y.
 */
MappingResult compute_mapping(
    const DistributedGraph& graph, const scalable_vector<parallel::Atomic<GlobalNodeID>>& clustering,
    const bool migrate_nodes = false
) {
    SCOPED_TIMER("Compute coarse node mapping");

    const auto size = mpi::get_comm_size(graph.communicator());
    const auto rank = mpi::get_comm_rank(graph.communicator());

    SCOPED_TIMER("first");

    START_TIMER("find_used_cluster_ids_per_pe");
    auto used_clusters = find_used_cluster_ids_per_pe(graph, clustering, [&](const GlobalNodeID cluster) {
        if (graph.is_owned_global_node(cluster)) {
            return std::make_pair(rank, graph.global_to_local_node(cluster));
        } else {
            const PEID owner = graph.find_owner_of_global_node(cluster);
            const auto local = static_cast<NodeID>(cluster - graph.offset_n(owner));
            return std::make_pair(owner, local);
        }
    });
    STOP_TIMER();

    SCOPED_TIMER("second");

    START_TIMER("bind references");
    auto& used_clusters_map = used_clusters.first;
    auto& used_clusters_vec = used_clusters.second;
    STOP_TIMER();

    SCOPED_TIMER("third");

    // send each PE its local node IDs that are used as cluster IDs somewhere
    START_TIMER("sparse_alltoall_get");
    const auto in_msg = mpi::sparse_alltoall_get<NodeID>(std::move(used_clusters_vec), graph.communicator());
    STOP_TIMER();

    SCOPED_TIMER("rest of the function");

    // map local labels to consecutive coarse node IDs
    scalable_vector<parallel::Atomic<GlobalNodeID>> label_mapping(graph.total_n());
    parallel::chunked_for(in_msg, [&](const NodeID local_label) {
        KASSERT(local_label < graph.n());
        label_mapping[local_label].store(1, std::memory_order_relaxed);
    });
    parallel::prefix_sum(label_mapping.begin(), label_mapping.end(), label_mapping.begin());

    const NodeID c_n = label_mapping.empty() ? 0 : static_cast<NodeID>(label_mapping.back());

    // send mapping to other PEs that use cluster IDs from this PE -- i.e., answer in_msg
    std::vector<scalable_vector<NodeID>> out_msg(size);
    tbb::parallel_for<PEID>(0, size, [&](const PEID pe) {
        out_msg[pe].resize(in_msg[pe].size());
        tbb::parallel_for<std::size_t>(0, in_msg[pe].size(), [&](const std::size_t i) {
            KASSERT(in_msg[pe][i] < label_mapping.size());
            out_msg[pe][i] =
                label_mapping[in_msg[pe][i]] - 1; // label_mapping is 1-based due to the prefix sum operation
        });
    });

    const auto label_remap = mpi::sparse_alltoall_get<NodeID>(std::move(out_msg), graph.communicator());

    // migrate nodes from overloaded PEs
    scalable_vector<GlobalNodeID> c_distribution =
        create_distribution_from_local_count<GlobalNodeID>(c_n, graph.communicator());
    scalable_vector<GlobalNodeID> perfect_distribution{};
    scalable_vector<GlobalNodeID> pe_overload{};
    scalable_vector<GlobalNodeID> pe_underload{};

    SCOPED_TIMER("C");
    if (migrate_nodes) {
        const GlobalNodeID global_c_n = c_distribution.back();
        perfect_distribution          = create_perfect_distribution_from_global_count(global_c_n, graph.communicator());

        // compute diff between perfect distribution and current distribution
        pe_overload.resize(size + 1);
        pe_underload.resize(size + 1);

        scalable_vector<GlobalNodeID> pe_overload_tmp(size);
        scalable_vector<GlobalNodeID> pe_underload_tmp(size);

        for (PEID pe = 0; pe < size; ++pe) {
            const auto [from, to]     = math::compute_local_range<GlobalNodeID>(global_c_n, size, pe);
            const auto balanced_count = static_cast<NodeID>(to - from);
            const auto actual_count   = static_cast<NodeID>(c_distribution[pe + 1] - c_distribution[pe]);

            if (balanced_count > actual_count) {
                pe_underload_tmp[pe] = balanced_count - actual_count;
            } else {
                pe_overload_tmp[pe] = actual_count - balanced_count;
            }
        }

        // prefix sums allow us to find the new owner of a migrating node in log time using binary search
        parallel::prefix_sum(pe_overload_tmp.begin(), pe_overload_tmp.end(), pe_overload.begin() + 1);
        parallel::prefix_sum(pe_underload_tmp.begin(), pe_underload_tmp.end(), pe_underload.begin() + 1);
    }

    tbb::enumerable_thread_specific<std::vector<UsedClustersMap::handle_type>> used_clusters_ets([&] {
        std::vector<UsedClustersMap::handle_type> handles;
        handles.reserve(size);
        for (PEID pe = 0; pe < size; ++pe) {
            handles.push_back(used_clusters_map[pe].get_handle());
        }
        return handles;
    });

    // now  we use label_mapping as a [fine node -> coarse node] mapping of local nodes on this PE -- and extend it
    // for ghost nodes in the next step
    // all cluster[.] labels are stored in label_remap, thus we can overwrite label_mapping
    graph.pfor_nodes([&](const NodeID u) {
        const GlobalNodeID u_cluster = clustering[u];
        PEID               u_cluster_owner;
        NodeID             u_local_cluster;

        if (graph.is_owned_global_node(u_cluster)) {
            u_cluster_owner = rank;
            u_local_cluster = graph.global_to_local_node(u_cluster);
        } else {
            u_cluster_owner = graph.find_owner_of_global_node(u_cluster);
            u_local_cluster = static_cast<NodeID>(u_cluster - graph.offset_n(u_cluster_owner));
        }

        auto& handles = used_clusters_ets.local();
        auto  it      = handles[u_cluster_owner].find(u_local_cluster + 1);
        KASSERT(it != handles[u_cluster_owner].end());

        const NodeID slot_in_msg = (*it).second - 1;
        const NodeID label       = label_remap[u_cluster_owner][slot_in_msg];

        if (migrate_nodes) {
            const auto count =
                static_cast<NodeID>(perfect_distribution[u_cluster_owner + 1] - perfect_distribution[u_cluster_owner]);
            if (label < count) { // node can stay on PE
                label_mapping[u] = perfect_distribution[u_cluster_owner] + label;
            } else { // move node to another PE
                const GlobalNodeID position = pe_overload[u_cluster_owner] + label - count;
                const PEID         new_owner =
                    static_cast<PEID>(math::find_in_distribution<GlobalNodeID>(position, pe_underload));

                KASSERT(position >= pe_underload[new_owner]);
                KASSERT(
                    perfect_distribution[new_owner + 1] - perfect_distribution[new_owner]
                    > c_distribution[new_owner + 1] - c_distribution[new_owner]
                );

                label_mapping[u] = perfect_distribution[new_owner] + c_distribution[new_owner + 1]
                                   - c_distribution[new_owner] + position - pe_underload[new_owner];
            }
        } else {
            label_mapping[u] = c_distribution[u_cluster_owner] + label;
        }
    });

    // exchange labels for ghost nodes
    exchange_ghost_node_mapping(graph, label_mapping);

    if (migrate_nodes) {
        c_distribution = std::move(perfect_distribution);
    }

    SCOPED_TIMER("end");
    return {std::move(label_mapping), std::move(c_distribution)};
}

/*!
 * Construct the coarse graph.
 * @tparam CoarseNodeOwnerCallback
 * @param graph The distributed graph to be contracted.
 * @param mapping Label mapping from fine to coarse nodes.
 * @param c_node_distribution Coarse node distribution: determines which coarse nodes are owned by which PEs using the
 * lambda callback.
 * @param compute_coarse_node_owner Determines which coarse node is owned by which PE: this could be computed using
 * binary search on \c c_node_distribution, but based on the coarse node distribution, the PE could also be computed
 * in constant time.
 * @return The distributed coarse graph.
 */
template <typename CoarseNodeOwnerCallback, typename Mapping>
DistributedGraph build_coarse_graph(
    const DistributedGraph& graph, const Mapping& mapping, scalable_vector<GlobalNodeID> c_node_distribution,
    CoarseNodeOwnerCallback&& compute_coarse_node_owner
) {
    SCOPED_TIMER("Build coarse graph");

    const PEID size = mpi::get_comm_size(graph.communicator());
    const PEID rank = mpi::get_comm_rank(graph.communicator());

    // compute coarse node distribution
    const auto from = c_node_distribution[rank];
    const auto to   = c_node_distribution[rank + 1];

    // create messages
    std::vector<NoinitVector<LocalToGlobalEdge>> out_msg(size); // declare outside scope
    {
        SCOPED_TIMER("Create edge messages");
        const PEID                                num_threads = omp_get_max_threads();
        std::vector<cache_aligned_vector<EdgeID>> num_messages(num_threads, cache_aligned_vector<EdgeID>(size));

        START_TIMER("Count messages");
#pragma omp parallel for default(none) \
    shared(num_messages, graph, mapping, compute_coarse_node_owner, c_node_distribution)
        for (NodeID u = 0; u < graph.n(); ++u) {
            const PEID thread    = omp_get_thread_num();
            const auto c_u       = mapping[u];
            const auto c_u_owner = compute_coarse_node_owner(c_u, c_node_distribution);

            // for (EdgeID e = graph.first_edge(u); e < graph.first_invalid_edge(u); ++e) {
            for (const auto [e, v]: graph.neighbors(u)) {
                // const auto v = graph.edge_target(e);
                const auto c_v        = mapping[v];
                const bool is_message = c_u != c_v;
                num_messages[thread][c_u_owner] += is_message;
            }
        }

        mpi::graph::internal::inclusive_col_prefix_sum(num_messages); // TODO move this utility function somewhere else
        STOP_TIMER();

        // allocate send buffers
        START_TIMER("Allocation");
        tbb::parallel_for<PEID>(0, size, [&](const PEID pe) { out_msg[pe].resize(num_messages.back()[pe]); });
        STOP_TIMER();

        START_TIMER("Create messages");
#pragma omp parallel for default(none) \
    shared(num_messages, graph, mapping, compute_coarse_node_owner, c_node_distribution, out_msg)
        for (NodeID u = 0; u < graph.n(); ++u) {
            const PEID thread    = omp_get_thread_num();
            const auto c_u       = mapping[u];
            const auto c_u_owner = compute_coarse_node_owner(c_u, c_node_distribution);
            const auto local_c_u = static_cast<NodeID>(c_u - c_node_distribution[c_u_owner]);

            for (const auto [e, v]: graph.neighbors(u)) {
                const auto c_v = mapping[v];

                if (c_u != c_v) { // ignore self loops
                    const std::size_t slot   = --num_messages[thread][c_u_owner];
                    out_msg[c_u_owner][slot] = {.u = local_c_u, .weight = graph.edge_weight(e), .v = c_v};
                }
            }
        }
        STOP_TIMER();
    }

    // deduplicate edges
    TIMED_SCOPE("Deduplicate edges before sending") {
        DeduplicateEdgeListMemoryContext deduplicate_m_ctx;
        for (PEID pe = 0; pe < size; ++pe) {
            auto result       = deduplicate_edge_list_parallel(std::move(out_msg[pe]), std::move(deduplicate_m_ctx));
            out_msg[pe]       = std::move(result.first);
            deduplicate_m_ctx = std::move(result.second);
        }
    };

    // exchange messages
    START_TIMER("Exchange edges");
    auto in_msg = mpi::sparse_alltoall_get<LocalToGlobalEdge>(std::move(out_msg), graph.communicator());
    STOP_TIMER();

    // Copy edge lists to a single list and free old list
    START_TIMER("Copy edge list");
    std::vector<std::size_t> in_msg_sizes(size);
    tbb::parallel_for<PEID>(0, size, [&](const PEID pe) { in_msg_sizes[pe] = in_msg[pe].size(); });
    parallel::prefix_sum(in_msg_sizes.begin(), in_msg_sizes.end(), in_msg_sizes.begin());

    START_TIMER("Allocation");
    NoinitVector<LocalToGlobalEdge> edge_list(in_msg_sizes.back());
    STOP_TIMER();

    tbb::parallel_for<PEID>(0, size, [&](const PEID pe) {
        tbb::parallel_for<std::size_t>(0, in_msg[pe].size(), [&](const std::size_t i) {
            edge_list[in_msg_sizes[pe] - in_msg[pe].size() + i] = in_msg[pe][i];
        });
        // std::copy(in_msg[pe].begin(), in_msg[pe].end(), edge_list.begin() + in_msg_sizes[pe] - in_msg[pe].size());
    });
    STOP_TIMER();

    // TODO since we do not know the number of coarse ghost nodes yet, allocate memory only for local nodes and
    // TODO resize in build_distributed_graph_from_edge_list
    KASSERT(from <= to);
    scalable_vector<parallel::Atomic<NodeWeight>> node_weights(to - from);
    struct NodeWeightMessage {
        NodeID     node;
        NodeWeight weight;
    };

    START_TIMER("Exchange node weights");
    mpi::graph::sparse_alltoall_custom<NodeWeightMessage>(
        graph, 0, graph.n(), SPARSE_ALLTOALL_NOFILTER,
        [&](const NodeID u) { return compute_coarse_node_owner(mapping[u], c_node_distribution); },
        [&](const NodeID u) -> NodeWeightMessage {
            const auto   c_u       = mapping[u];
            const PEID   c_u_owner = compute_coarse_node_owner(c_u, c_node_distribution);
            const NodeID c_u_local = c_u - c_node_distribution[c_u_owner];
            return {c_u_local, graph.node_weight(u)};
        },
        [&](const auto r) {
            tbb::parallel_for<std::size_t>(0, r.size(), [&](const std::size_t i) {
                node_weights[r[i].node].fetch_add(r[i].weight, std::memory_order_relaxed);
            });
        }
    );
    STOP_TIMER();

    // now every PE has an edge list with all edges -- so we can build the graph from it
    return build_distributed_graph_from_edge_list(
        edge_list, std::move(c_node_distribution), graph.communicator(),
        [&](const NodeID u) {
            KASSERT(u < node_weights.size());
            return node_weights[u].load(std::memory_order_relaxed);
        },
        compute_coarse_node_owner
    );
}

/*!
 * Construct the coarse graph.
 * @param graph The distributed graph to be contracted.
 * @param mapping Label mapping from fine to coarse nodes.
 * @param c_node_distribution Coarse node distribution: determines which coarse nodes are owned by which PEs using
 * binary search.
 * @return The distributed coarse graph.
 */
template <typename Mapping>
DistributedGraph build_coarse_graph(
    const DistributedGraph& graph, const Mapping& mapping, scalable_vector<GlobalNodeID> c_node_distribution
) {
    return build_coarse_graph(
        graph, mapping, c_node_distribution,
        [](const GlobalNodeID node, const auto& node_distribution) {
            const auto it = std::upper_bound(node_distribution.begin() + 1, node_distribution.end(), node);
            return static_cast<PEID>(std::distance(node_distribution.begin(), it) - 1);
        }
    );
}

/*!
 * Sparse all-to-all to update ghost node weights after coarse graph construction.
 * @param graph Distributed graph with invalid ghost node weights.
 */
void update_ghost_node_weights(DistributedGraph& graph) {
    SCOPED_TIMER("Update ghost node weights");

    struct Message {
        NodeID     local_node;
        NodeWeight weight;
    };

    mpi::graph::sparse_alltoall_interface_to_pe<Message>(
        graph,
        [&](const NodeID u) -> Message {
            return {u, graph.node_weight(u)};
        },
        [&](const auto buffer, const PEID pe) {
            tbb::parallel_for<std::size_t>(0, buffer.size(), [&](const std::size_t i) {
                const auto& [local_node_on_other_pe, weight] = buffer[i];
                const NodeID local_node = graph.global_to_local_node(graph.offset_n(pe) + local_node_on_other_pe);
                graph.set_ghost_node_weight(local_node, weight);
            });
        }
    );
}
} // namespace

//! Contract a distributed graph such that coarse nodes are owned by the PE which owned the respective cluster ID.
GlobalContractionResult
contract_global_clustering_no_migration(const DistributedGraph& graph, const GlobalClustering& clustering) {
    SCOPED_TIMER("Contract clustering");

    auto [mapping, distribution] = compute_mapping(graph, clustering);
    auto c_graph                 = build_coarse_graph(graph, mapping, std::move(distribution));
    update_ghost_node_weights(c_graph);

    return {std::move(c_graph), std::move(mapping)};
}

//! Contract a distributed graph such that *most* coarse nodes are owned by the PE which owned the respective cluster
//! ID, while migrating enough coarse nodes such that each PE ownes approx. the same number of coarse nodes.
GlobalContractionResult
contract_global_clustering_minimal_migration(const DistributedGraph& graph, const GlobalClustering& clustering) {
    SCOPED_TIMER("Contract clustering");

    auto [mapping, distribution] = compute_mapping(graph, clustering, true);
    auto c_graph                 = build_coarse_graph(graph, mapping, std::move(distribution));
    update_ghost_node_weights(c_graph);

    return {std::move(c_graph), std::move(mapping)};
}

//! Contract a distributed graph such that each PE owns the same number of coarse nodes by assigning coarse nodes
//! \code{p*n/s .. (p + 1)*n/s} to PE \c p, where \c n is the number of coarse nodes and \c s is the number of PEs.
GlobalContractionResult
contract_global_clustering_full_migration(const DistributedGraph& graph, const GlobalClustering& clustering) {
    SCOPED_TIMER("Contract clustering");

    auto [mapping, distribution] = compute_mapping(graph, clustering);

    // create a new node distribution where nodes are evenly distributed across PEs
    const PEID         size       = mpi::get_comm_size(graph.communicator());
    const GlobalNodeID c_global_n = distribution.back();
    auto               c_graph    = build_coarse_graph(
        graph, mapping, create_perfect_distribution_from_global_count<GlobalNodeID>(c_global_n, graph.communicator()),
        [size, c_global_n](const GlobalNodeID node, const auto& /* node_distribution */) {
            return math::compute_local_range_rank<GlobalNodeID>(c_global_n, size, node);
        }
    );

    update_ghost_node_weights(c_graph);

    return {std::move(c_graph), std::move(mapping)};
}

GlobalContractionResult contract_global_clustering(
    const DistributedGraph& graph, const GlobalClustering& clustering, const GlobalContractionAlgorithm algorithm
) {
    switch (algorithm) {
        case GlobalContractionAlgorithm::NO_MIGRATION:
            return contract_global_clustering_no_migration(graph, clustering);
        case GlobalContractionAlgorithm::MINIMAL_MIGRATION:
            return contract_global_clustering_minimal_migration(graph, clustering);
        case GlobalContractionAlgorithm::FULL_MIGRATION:
            return contract_global_clustering_full_migration(graph, clustering);
    }
    __builtin_unreachable();
}

/*!
 * Projects the partition of the coarse graph onto the fine graph. Works for any graph contraction variations.
 * @param fine_graph The distributed fine graph.
 * @param coarse_graph The distributed coarse graph with partition.
 * @param fine_to_coarse Mapping from fine to coarse nodes.
 * @return Projected partition of the fine graph.
 */
DistributedPartitionedGraph project_global_contracted_graph(
    const DistributedGraph& fine_graph, DistributedPartitionedGraph coarse_graph, const GlobalMapping& fine_to_coarse
) {
    SCOPED_TIMER("Project partition");

    const PEID size = mpi::get_comm_size(fine_graph.communicator());

    // find unique coarse_graph node IDs of fine_graph nodes
    auto resolve_coarse_node = [&](const GlobalNodeID coarse_node) {
        KASSERT(coarse_node < coarse_graph.global_n());
        const PEID owner = coarse_graph.find_owner_of_global_node(coarse_node);
        const auto local = static_cast<NodeID>(coarse_node - coarse_graph.offset_n(owner));
        return std::make_pair(owner, local);
    };

    auto used_coarse_nodes = find_used_cluster_ids_per_pe(fine_graph, fine_to_coarse, resolve_coarse_node);

    auto& used_coarse_nodes_map = used_coarse_nodes.first;
    auto& used_coarse_nodes_vec = used_coarse_nodes.second;

    // send requests for block IDs
    const auto reqs = mpi::sparse_alltoall_get<NodeID>(used_coarse_nodes_vec, fine_graph.communicator());

    // build response messages
    START_TIMER("Allocation");
    std::vector<scalable_vector<BlockID>> resps(size);
    tbb::parallel_for<PEID>(0, size, [&](const PEID pe) { resps[pe].resize(reqs[pe].size()); });
    STOP_TIMER();

    START_TIMER("Build response messages");
    tbb::parallel_for<std::size_t>(0, reqs.size(), [&](const std::size_t i) {
        tbb::parallel_for<std::size_t>(0, reqs[i].size(), [&](const std::size_t j) {
            KASSERT(coarse_graph.is_owned_node(reqs[i][j]));
            resps[i][j] = coarse_graph.block(reqs[i][j]);
        });
    });
    STOP_TIMER();

    // exchange messages and use used_coarse_nodes_map to store block IDs
    tbb::enumerable_thread_specific<std::vector<UsedClustersMap::handle_type>> used_coarse_nodes_ets([&] {
        std::vector<UsedClustersMap::handle_type> handles;
        handles.reserve(size);
        for (PEID pe = 0; pe < size; ++pe) {
            handles.push_back(used_coarse_nodes_map[pe].get_handle());
        }
        return handles;
    });

    static_assert(std::numeric_limits<BlockID>::digits <= std::numeric_limits<NodeID>::digits);
    mpi::sparse_alltoall<BlockID>(
        std::move(resps),
        [&](const auto buffer, const PEID pe) {
            tbb::parallel_for<std::size_t>(0, buffer.size(), [&](const std::size_t i) {
                auto& handles = used_coarse_nodes_ets.local();

                KASSERT(static_cast<std::size_t>(pe) < used_coarse_nodes_map.size());
                KASSERT(static_cast<std::size_t>(pe) < reqs.size());
                KASSERT(i < used_coarse_nodes_vec[pe].size());

                const auto [it, found] = handles[pe].update(
                    used_coarse_nodes_vec[pe][i] + 1, [&](auto& lhs, const auto rhs) { return lhs = rhs; },
                    buffer[i] + 1
                );
                KASSERT(found);
            });
        },
        fine_graph.communicator()
    );

    // assign block IDs to fine nodes
    START_TIMER("Allocation");
    scalable_vector<BlockID> fine_partition(fine_graph.total_n());
    STOP_TIMER();

    START_TIMER("Set blocks");
    fine_graph.pfor_nodes([&](const NodeID u) {
        const auto [owner, local] = resolve_coarse_node(fine_to_coarse[u]);

        auto& handles = used_coarse_nodes_ets.local();

        auto it = handles[owner].find(local + 1);
        KASSERT(it != handles[owner].end());

        fine_partition[u] = (*it).second - 1;
    });
    STOP_TIMER();

    // exchange ghost node labels
    struct GhostNodeLabel {
        NodeID  local_node_on_sender;
        BlockID block;
    };

    mpi::graph::sparse_alltoall_interface_to_pe<GhostNodeLabel>(
        fine_graph,
        [&](const NodeID u) -> GhostNodeLabel {
            return {u, fine_partition[u]};
        },
        [&](const auto buffer, const PEID pe) {
            tbb::parallel_for<std::size_t>(0, buffer.size(), [&](const std::size_t i) {
                const auto& [local_node_on_sender, block] = buffer[i];
                const GlobalNodeID global_node            = fine_graph.offset_n(pe) + local_node_on_sender;
                const NodeID       local_node             = fine_graph.global_to_local_node(global_node);
                fine_partition[local_node]                = block;
            });
        }
    );

    return {&fine_graph, coarse_graph.k(), std::move(fine_partition), coarse_graph.take_block_weights()};
}

ContractionResult contract_clustering(const DistributedGraph& graph, const GlobalClustering& clustering) {
    const PEID size = mpi::get_comm_size(graph.communicator());
    const PEID rank = mpi::get_comm_rank(graph.communicator());

    //
    // Collect nodes and edges that must be migrated to another PE
    //
    NoinitVector<NodeID> edge_position_buffer(graph.n() + 1);
    NoinitVector<NodeID> node_position_buffer(graph.n() + 1);
    edge_position_buffer.front() = 0;
    node_position_buffer.front() = 0;

    graph.pfor_nodes([&](const NodeID u) {
        const GlobalNodeID c_u = clustering[u];

        if (graph.is_owned_global_node(c_u)) {
            edge_position_buffer[u + 1] = 0;
            node_position_buffer[u + 1] = 0;
        } else {
            edge_position_buffer[u + 1] = graph.degree(u);
            node_position_buffer[u + 1] = 1;
        }
    });

    parallel::prefix_sum(edge_position_buffer.begin(), edge_position_buffer.end(), edge_position_buffer.begin());
    parallel::prefix_sum(node_position_buffer.begin(), node_position_buffer.end(), node_position_buffer.begin());

    struct Edge {
        GlobalNodeID u;
        GlobalNodeID v;
        EdgeWeight   weight;
    };

    struct Node {
        GlobalNodeID u;
        NodeWeight   weight;
    };

    NoinitVector<Edge> nonlocal_edges(edge_position_buffer.back());
    NoinitVector<Node> nonlocal_nodes(node_position_buffer.back());

    graph.pfor_nodes([&](const NodeID u) {
        const GlobalNodeID c_u = clustering[u];

        if (!graph.is_owned_global_node(c_u)) {
            // Node
            nonlocal_nodes[node_position_buffer[u]] = {.u = c_u, .weight = graph.node_weight(u)};

            // Edge
            std::size_t pos = edge_position_buffer[u];
            for (const auto [e, v]: graph.neighbors(u)) {
                nonlocal_edges[pos] = {
                    .u      = c_u,
                    .v      = clustering[v],
                    .weight = graph.edge_weight(e),
                };
                ++pos;
            }
        }
    });

    //
    // Deduplicate the edges before sending them
    //
    if (!nonlocal_edges.empty()) {
        // Primary sort by edge source = messages are sorted by destination PE
        // Secondary sort by edge target = duplicate edges are consecutive
        tbb::parallel_sort(nonlocal_edges.begin(), nonlocal_edges.end(), [&](const auto& lhs, const auto& rhs) {
            return lhs.u < rhs.u || (lhs.u == rhs.u && lhs.v < rhs.v);
        });

        // Mark the first edge in every block of duplicate edges
        NoinitVector<EdgeID> edge_position_buffer(nonlocal_edges.size());
        tbb::parallel_for<std::size_t>(0, nonlocal_edges.size(), [&](const std::size_t i) {
            edge_position_buffer[i] = 0;
        });
        tbb::parallel_for<std::size_t>(1, nonlocal_edges.size(), [&](const std::size_t i) {
            if (nonlocal_edges[i].u != nonlocal_edges[i - 1].u || nonlocal_edges[i].v != nonlocal_edges[i - 1].v) {
                edge_position_buffer[i] = 1;
            }
        });

        // Prefix sum to get the location of the deduplicated edge
        parallel::prefix_sum(edge_position_buffer.begin(), edge_position_buffer.end(), edge_position_buffer.begin());

        // Deduplicate edges in a separate buffer
        NoinitVector<Edge> tmp_nonlocal_edges(edge_position_buffer.back() + 1);
        tbb::parallel_for<std::size_t>(0, edge_position_buffer.back() + 1, [&](const std::size_t i) {
            tmp_nonlocal_edges[i].weight = 0;
        });
        tbb::parallel_for<std::size_t>(0, nonlocal_edges.size(), [&](const std::size_t i) {
            const std::size_t pos = edge_position_buffer[i];
            __atomic_store_n(&(tmp_nonlocal_edges[pos].u), nonlocal_edges[i].u, __ATOMIC_RELAXED);
            __atomic_store_n(&(tmp_nonlocal_edges[pos].v), nonlocal_edges[i].v, __ATOMIC_RELAXED);
            __atomic_fetch_add(&(tmp_nonlocal_edges[pos].weight), nonlocal_edges[i].weight, __ATOMIC_RELAXED);
        });
        std::swap(tmp_nonlocal_edges, nonlocal_edges);
    }

    // Also sort the nodes so that we can count them efficiently in the next step
    tbb::parallel_sort(nonlocal_nodes.begin(), nonlocal_nodes.end(), [&](const auto& lhs, const auto& rhs) {
        return lhs.u < rhs.u;
    });

    //
    // Exchange nodes and edges
    //

    // First, count them
    parallel::vector_ets<EdgeID> num_edges_for_pe_ets(size);
    parallel::vector_ets<NodeID> num_nodes_for_pe_ets(size);
    tbb::parallel_invoke(
        [&] {
            tbb::parallel_for(
                tbb::blocked_range<std::size_t>(0, nonlocal_edges.size()),
                [&](const auto& r) {
                    auto& num_edges_for_pe = num_edges_for_pe_ets.local();
                    PEID  current_pe       = 0;
                    for (std::size_t i = r.begin(); i != r.end(); ++i) {
                        const GlobalNodeID u = nonlocal_edges[i].u;
                        while (u >= graph.node_distribution(current_pe + 1)) {
                            ++current_pe;
                        }
                        ++num_edges_for_pe[current_pe];
                    }
                },
                tbb::static_partitioner{}
            );
        },
        [&] {
            tbb::parallel_for<std::size_t>(0, nonlocal_nodes.size(), [&](const std::size_t i) {
                auto&      num_nodes_for_pe = num_nodes_for_pe_ets.local();
                const PEID pe               = graph.find_owner_of_global_node(nonlocal_nodes[i].u);
                ++num_nodes_for_pe[pe];
            });
        }
    );
    auto num_edges_for_pe = num_edges_for_pe_ets.combine(std::plus{});
    auto num_nodes_for_pe = num_nodes_for_pe_ets.combine(std::plus{});

    // Exchange edges
    NoinitVector<Edge> local_edges;
    std::vector<int>   local_edges_sendcounts(size);
    std::vector<int>   local_edges_sdispls(size);
    std::vector<int>   local_edges_recvcounts(size);
    std::vector<int>   local_edges_rdispls(size);

    std::copy(num_edges_for_pe.begin(), num_edges_for_pe.end(), local_edges_sendcounts.begin());
    std::exclusive_scan(local_edges_sendcounts.begin(), local_edges_sendcounts.end(), local_edges_sdispls.begin(), 0);
    MPI_Alltoall(
        local_edges_sendcounts.data(), 1, MPI_INT, local_edges_recvcounts.data(), 1, MPI_INT, graph.communicator()
    );
    std::exclusive_scan(local_edges_recvcounts.begin(), local_edges_recvcounts.end(), local_edges_rdispls.begin(), 0);

    local_edges.resize(local_edges_rdispls.back() + local_edges_recvcounts.back());
    MPI_Alltoallv(
        nonlocal_edges.data(), local_edges_sendcounts.data(), local_edges_sdispls.data(), mpi::type::get<Edge>(),
        local_edges.data(), local_edges_recvcounts.data(), local_edges_rdispls.data(), mpi::type::get<Edge>(),
        graph.communicator()
    );

    // Sort edges
    tbb::parallel_sort(local_edges.begin(), local_edges.end(), [&](const auto& lhs, const auto& rhs) {
        return lhs.u < rhs.u;
    });

    // Exchange nodes
    NoinitVector<Node> local_nodes;
    std::vector<int>   local_nodes_sendcounts(size);
    std::vector<int>   local_nodes_sdispls(size);
    std::vector<int>   local_nodes_recvcounts(size);
    std::vector<int>   local_nodes_rdispls(size);

    std::copy(num_nodes_for_pe.begin(), num_nodes_for_pe.end(), local_nodes_sendcounts.begin());
    std::exclusive_scan(local_nodes_sendcounts.begin(), local_nodes_sendcounts.end(), local_nodes_sdispls.begin(), 0);
    MPI_Alltoall(
        local_nodes_sendcounts.data(), 1, MPI_INT, local_nodes_recvcounts.data(), 1, MPI_INT, graph.communicator()
    );
    std::exclusive_scan(local_nodes_recvcounts.begin(), local_nodes_recvcounts.end(), local_nodes_rdispls.begin(), 0);

    local_nodes.resize(local_nodes_rdispls.back() + local_nodes_recvcounts.back());
    MPI_Alltoallv(
        nonlocal_nodes.data(), local_nodes_sendcounts.data(), local_nodes_sdispls.data(), mpi::type::get<Edge>(),
        local_nodes.data(), local_nodes_recvcounts.data(), local_nodes_rdispls.data(), mpi::type::get<Edge>(),
        graph.communicator()
    );

    //
    // Next, build the coarse node distribution
    //

    // Map non-empty clusters belonging to this PE to a consecutive range of coarse node IDs:
    // ```
    // clustering_mapping[local node ID] = local coarse node ID
    // ```
    NoinitVector<NodeID> cluster_mapping(graph.n());
    graph.pfor_nodes([&](const NodeID u) { cluster_mapping[u] = 0; });
    tbb::parallel_invoke(
        [&] {
            graph.pfor_nodes([&](const NodeID u) {
                const GlobalNodeID c_u = clustering[u];
                if (graph.is_owned_global_node(c_u)) {
                    const NodeID local_cluster = static_cast<NodeID>(c_u - graph.offset_n());
                    __atomic_store_n(&cluster_mapping[local_cluster], 1, __ATOMIC_RELAXED);
                }
            });
        },
        [&] {
            tbb::parallel_for<std::size_t>(0, local_nodes.size(), [&](const std::size_t i) {
                const GlobalNodeID c_u = local_nodes[i].u;
                KASSERT(graph.is_owned_global_node(c_u));
                const NodeID local_cluster = static_cast<NodeID>(c_u - graph.offset_n());
                __atomic_store_n(&cluster_mapping[local_cluster], 1, __ATOMIC_RELAXED);
            });
        }
    );
    parallel::prefix_sum(cluster_mapping.begin(), cluster_mapping.end(), cluster_mapping.begin());

    // Number of coarse nodes on this PE:
    const NodeID c_n = cluster_mapping.empty() ? 0 : cluster_mapping.back();

    scalable_vector<GlobalNodeID> c_node_distribution(size + 1);
    MPI_Allgather(
        &c_n, 1, mpi::type::get<NodeID>(), c_node_distribution.data(), 1, mpi::type::get<NodeID>(), graph.communicator()
    );
    std::exclusive_scan(c_node_distribution.begin(), c_node_distribution.end(), c_node_distribution.begin(), 0u);

    // We can now map fine nodes to coarse nodes if their respective cluster is owned by this PE
    // For other nodes, we have to communicate to determine their coarse node ID
    // There are two types of nodes that we need this mapping for:
    // - Coarse ghost nodes
    // X Local nodes that were migrated to another PE (to project the coarse partition onto the finer graph later)

    // Build a list of global nodes for which we need their new coarse node ID
    using NonlocalClusterFilter = growt::GlobalNodeIDMap<GlobalNodeID>;
    NonlocalClusterFilter nonlocal_cluster_filter(0); // graph.n() == 0 ? 0 : 1.0 * graph.ghost_n() / graph.n() * c_n);
    tbb::enumerable_thread_specific<NonlocalClusterFilter::handle_type> nonlocal_cluster_filter_handle_ets([&] {
        return nonlocal_cluster_filter.get_handle();
    });

    std::vector<parallel::Atomic<NodeID>> next_index_for_pe(size + 1);

    auto request_nonlocal_mapping = [&](const GlobalNodeID cluster) {
        auto& handle          = nonlocal_cluster_filter_handle_ets.local();
        const auto [it, mine] = handle.insert(cluster + 1, 1); // dummy value
        if (mine) {
            const PEID owner = graph.find_owner_of_global_node(cluster);
            handle.update(cluster + 1, [&](auto& lhs) { return lhs = ++next_index_for_pe[owner]; });
        }
    };

    tbb::parallel_invoke(
        [&] {
            graph.pfor_nodes([&](const NodeID u) {
                const GlobalNodeID cluster_u = clustering[u];
                if (!graph.is_owned_global_node(cluster_u)) {
                    // request_nonlocal_mapping(cluster_u);
                    return;
                }

                for (const auto [e, v]: graph.neighbors(u)) {
                    const GlobalNodeID cluster_v = clustering[v];
                    if (!graph.is_owned_global_node(cluster_v)) {
                        request_nonlocal_mapping(cluster_v);
                    }
                }
            });
        },
        [&] {
            tbb::parallel_for<std::size_t>(0, local_edges.size(), [&](const std::size_t i) {
                const GlobalNodeID cluster_v = local_edges[i].v;
                if (!graph.is_owned_global_node(cluster_v)) {
                    request_nonlocal_mapping(cluster_v);
                }
            });
        }
    );

    std::vector<scalable_vector<GlobalNodeID>> my_mapping_requests(size);
    tbb::parallel_for<PEID>(0, size, [&](const PEID pe) { my_mapping_requests[pe].resize(next_index_for_pe[pe]); });
    static std::atomic_size_t counter;
    counter = 0;

#pragma omp parallel
    {
        auto& handle = nonlocal_cluster_filter_handle_ets.local();

        const std::size_t capacity  = handle.capacity();
        std::size_t       cur_block = counter.fetch_add(4096);

        while (cur_block < capacity) {
            auto it = handle.range(cur_block, cur_block + 4096);
            for (; it != handle.range_end(); ++it) {
                const GlobalNodeID cluster        = (*it).first - 1;
                const PEID         owner          = graph.find_owner_of_global_node(cluster);
                const std::size_t  index          = (*it).second - 1;
                my_mapping_requests[owner][index] = cluster;
            }
            cur_block = counter.fetch_add(4096);
        }
    }

    auto their_mapping_requests = mpi::sparse_alltoall_get<GlobalNodeID>(my_mapping_requests, graph.communicator());

    std::vector<scalable_vector<GlobalNodeID>> my_mapping_responses(size);
    tbb::parallel_for<PEID>(0, size, [&](const PEID pe) {
        my_mapping_responses[pe].resize(their_mapping_requests[pe].size());

        tbb::parallel_for<std::size_t>(0, their_mapping_requests[pe].size(), [&](const std::size_t i) {
            const GlobalNodeID global        = their_mapping_requests[pe][i];
            const NodeID       local         = static_cast<NodeID>(global - graph.offset_n());
            const NodeID       coarse_local  = cluster_mapping[local];
            const GlobalNodeID coarse_global = c_node_distribution[rank] + coarse_local;
            my_mapping_responses[pe][i]      = coarse_global;
        });
    });

    auto their_mapping_responses = mpi::sparse_alltoall_get<GlobalNodeID>(my_mapping_responses, graph.communicator());

    // Now we can build the coarse ghost node mapping
    std::exclusive_scan(next_index_for_pe.begin(), next_index_for_pe.end(), next_index_for_pe.begin(), 0);
    const NodeID c_ghost_n = next_index_for_pe.back();

    growt::StaticGhostNodeMapping c_global_to_ghost(c_ghost_n);
    scalable_vector<GlobalNodeID> c_ghost_to_global(c_ghost_n);
    scalable_vector<PEID>         c_ghost_owner(c_ghost_n);

    tbb::parallel_for<PEID>(0, size, [&](const PEID pe) {
        for (std::size_t i = 0; i < my_mapping_requests[pe].size(); ++i) {
            const GlobalNodeID global = their_mapping_responses[pe][i];
            const NodeID       local  = next_index_for_pe[pe] + i;
            c_global_to_ghost.insert(global + 1, local);
            c_ghost_to_global[local] = global;
            c_ghost_owner[local]     = pe;
        }
    });

    // Build a mapping array from fine nodes to coarse nodes
    NoinitVector<GlobalNodeID> mapping;
    graph.pfor_nodes([&](const NodeID u) {
        const GlobalNodeID cluster = clustering[u];
        if (graph.is_owned_global_node(cluster)) {
            const NodeID c_u = cluster_mapping[cluster - graph.offset_n()];
            mapping[u]       = cluster_mapping[c_u];
        } else {
            auto& handle = nonlocal_cluster_filter_handle_ets.local();
            auto  it     = handle.find(cluster + 1);
            if (it != handle.end()) {
                const std::size_t index = (*it).second - 1;
                const PEID        owner = graph.find_owner_of_global_node(cluster);
                mapping[u]              = their_mapping_responses[owner][index];
            }
        }
    });

    //
    // Sort local nodes by their cluster ID
    //
    NoinitVector<std::size_t> buckets_position_buffer(c_n);
    graph.pfor_nodes([&](const NodeID u) { buckets_position_buffer[u] = 0; });
    tbb::parallel_invoke(
        [&] {
            graph.pfor_nodes([&](const NodeID u) {
                const GlobalNodeID cluster = clustering[u];
                if (graph.is_owned_global_node(cluster)) {
                    const NodeID local_cluster = static_cast<NodeID>(cluster - graph.offset_n());
                    const NodeID c_u           = cluster_mapping[local_cluster];
                    __atomic_fetch_add(&buckets_position_buffer[c_u], 1, __ATOMIC_RELAXED);
                }
            });
        },
        [&] {
            tbb::parallel_for<std::size_t>(0, local_edges.size(), [&](const std::size_t i) {
                if (i == 0 || local_edges[i].u != local_edges[i - 1].u) {
                    const NodeID local_cluster = static_cast<NodeID>(local_edges[i].u - graph.offset_n());
                    const NodeID c_u           = cluster_mapping[local_cluster];
                    __atomic_fetch_add(&buckets_position_buffer[c_u], 1, __ATOMIC_RELAXED);
                }
            });
        }
    );
    parallel::prefix_sum(
        buckets_position_buffer.begin(), buckets_position_buffer.end(), buckets_position_buffer.begin()
    );

    NoinitVector<NodeID> buckets(buckets_position_buffer.empty() ? 0 : buckets_position_buffer.back());
    tbb::parallel_invoke(
        [&] {
            graph.pfor_nodes([&](const NodeID u) {
                const GlobalNodeID cluster = clustering[u];
                if (graph.is_owned_global_node(cluster)) {
                    const NodeID local_cluster = static_cast<NodeID>(cluster - graph.offset_n());
                    const NodeID c_u           = cluster_mapping[local_cluster];

                    const std::size_t pos = __atomic_fetch_sub(&buckets_position_buffer[c_u], 1, __ATOMIC_RELAXED);
                    buckets[pos - 1]      = u;
                }
            });
        },
        [&] {
            tbb::parallel_for<std::size_t>(0, local_edges.size(), [&](const std::size_t i) {
                if (i == 0 || local_edges[i].u != local_edges[i - 1].u) {
                    const NodeID local_cluster = static_cast<NodeID>(local_edges[i].u - graph.offset_n());
                    const NodeID c_u           = cluster_mapping[local_cluster];

                    const std::size_t pos = __atomic_fetch_sub(&buckets_position_buffer[c_u], 1, __ATOMIC_RELAXED);
                    buckets[pos - 1]      = graph.n() + i;
                }
            });
        }
    );

    //
    // Construct the coarse edges
    //
    scalable_vector<EdgeID>     c_nodes(c_n + 1);
    scalable_vector<NodeWeight> c_node_weights(c_n + c_ghost_n);

    tbb::enumerable_thread_specific<RatingMap<EdgeWeight, NodeID>> collector_ets([&] {
        return RatingMap<EdgeWeight, NodeID>(c_n + c_ghost_n);
    });

    struct LocalEdge {
        NodeID     node;
        EdgeWeight weight;
    };

    NavigableLinkedList<NodeID, LocalEdge, scalable_vector> edge_buffer_ets;

    tbb::parallel_for<NodeID>(0, c_n, [&](const NodeID c_u) {
        auto& collector   = collector_ets.local();
        auto& edge_buffer = edge_buffer_ets.local();
        edge_buffer.mark(c_u);

        const std::size_t first_pos = buckets_position_buffer[c_u];
        const std::size_t last_pos  = buckets_position_buffer[c_u];

        auto collect_edges = [&](auto& map) {
            NodeWeight c_u_weight = 0;

            for (std::size_t i = first_pos; i < last_pos; ++i) {
                const NodeID u = buckets[i];

                auto handle_edge = [&](const EdgeWeight weight, const GlobalNodeID cluster) {
                    if (graph.is_owned_global_node(cluster)) {
                        const NodeID c_local_node = cluster_mapping[cluster - graph.offset_n()];
                        map[c_local_node] += weight;
                    } else {
                        auto& handle = nonlocal_cluster_filter_handle_ets.local();
                        auto  it     = handle.find(cluster + 1);
                        if (it != handle.end()) {
                            const std::size_t  index           = (*it).second - 1;
                            const PEID         owner           = graph.find_owner_of_global_node(cluster);
                            const GlobalNodeID c_ghost_node    = their_mapping_responses[owner][index];
                            auto               c_local_node_it = c_global_to_ghost.find(c_ghost_node + 1);
                            const NodeID       c_local_node    = (*c_local_node_it).second;
                            map[c_local_node] += weight;
                        }
                    }
                };

                if (u < graph.n()) {
                    c_u_weight += graph.node_weight(u);
                    for (const auto [e, v]: graph.neighbors(u)) {
                        handle_edge(graph.edge_weight(e), clustering[v]);
                    }
                } else {
                    // Fix node weight later

                    for (std::size_t index = u - graph.n(); local_edges[index].u == c_u; ++index) {
                        handle_edge(local_edges[index].weight, local_edges[index].v);
                    }
                }
            }

            c_node_weights[c_u] = c_u_weight;
            c_nodes[c_u + 1]    = map.size();

            for (const auto [c_v, weight]: map.entries()) {
                edge_buffer.push_back({c_v, weight});
            }

            map.clear();
        };

        EdgeID upper_bound_degree = 0;
        for (std::size_t i = first_pos; i < last_pos; ++i) {
            if (buckets[i] < graph.n()) {
                upper_bound_degree += graph.degree(buckets[i]);
            } else {
                upper_bound_degree += c_ghost_n;
            }
        }
        collector.update_upper_bound_size(upper_bound_degree);
        collector.run_with_map(collect_edges, collect_edges);
    });

    tbb::parallel_for<std::size_t>(0, local_nodes.size(), [&](const std::size_t i) {
        const NodeID c_u = cluster_mapping[local_nodes[i].u - graph.offset_n()];
        c_node_weights[c_u] += local_nodes[i].weight;
    });

    parallel::prefix_sum(c_nodes.begin(), c_nodes.end(), c_nodes.begin());

    // Build edge distribution
    const EdgeID                  c_m = c_nodes.back();
    scalable_vector<GlobalNodeID> c_edge_distribution(size + 1);
    MPI_Allgather(
        &c_m, 1, mpi::type::get<NodeID>(), c_edge_distribution.data(), 1, mpi::type::get<NodeID>(), graph.communicator()
    );
    std::exclusive_scan(c_edge_distribution.begin(), c_edge_distribution.end(), c_edge_distribution.begin(), 0u);

    // Finally, build coarse graph
    auto all_buffered_nodes = ts_navigable_list::combine<NodeID, LocalEdge, scalable_vector>(edge_buffer_ets);

    scalable_vector<NodeID>     c_edges;
    scalable_vector<EdgeWeight> c_edge_weights;
    tbb::parallel_for<NodeID>(0, c_n, [&](const NodeID i) {
        const auto&  marker = all_buffered_nodes[i];
        const auto*  list   = marker.local_list;
        const NodeID c_u    = marker.key;

        const EdgeID c_u_degree         = c_nodes[c_u + 1] - c_nodes[c_u];
        const EdgeID first_target_index = c_nodes[c_u];
        const EdgeID first_source_index = marker.position;

        for (std::size_t j = 0; j < c_u_degree; ++j) {
            const auto to            = first_target_index + j;
            const auto [c_v, weight] = list->get(first_source_index + j);
            c_edges[to]              = c_v;
            c_edge_weights[to]       = weight;
        }
    });

    DistributedGraph c_graph(
        std::move(c_node_distribution), std::move(c_edge_distribution), std::move(c_nodes), std::move(c_edges),
        std::move(c_node_weights), std::move(c_edge_weights), std::move(c_ghost_owner), std::move(c_ghost_to_global),
        std::move(c_global_to_ghost), false, graph.communicator()
    );
    update_ghost_node_weights(c_graph);

    return {std::move(c_graph), std::move(mapping)};
}
} // namespace kaminpar::dist<|MERGE_RESOLUTION|>--- conflicted
+++ resolved
@@ -7,15 +7,10 @@
  ******************************************************************************/
 #include "dkaminpar/coarsening/global_clustering_contraction.h"
 
-<<<<<<< HEAD
 #include <numeric>
 
 #include <mpi.h>
-#include <oneapi/tbb/enumerable_thread_specific.h>
-#include <tbb/blocked_range2d.h>
 #include <tbb/concurrent_hash_map.h>
-=======
->>>>>>> 0985bb32
 #include <tbb/task_arena.h>
 
 #include "dkaminpar/coarsening/contraction_helper.h"
@@ -93,10 +88,6 @@
 
     const auto size = mpi::get_comm_size(graph.communicator());
 
-<<<<<<< HEAD
-    // Mark global node IDs that are used as cluster IDs
-    std::vector<UsedClustersMap>          used_clusters_map(size);
-=======
     // mark global node IDs that are used as cluster IDs
     std::vector<UsedClustersMap> used_clusters_map;
     used_clusters_map.reserve(size);
@@ -104,7 +95,6 @@
         used_clusters_map.emplace_back(0);
     }
 
->>>>>>> 0985bb32
     std::vector<parallel::Atomic<NodeID>> next_slot_for_pe(size);
 
     tbb::enumerable_thread_specific<std::vector<UsedClustersMap::handle_type>> used_clusters_map_handles([&] {
