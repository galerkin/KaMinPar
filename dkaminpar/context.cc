/*******************************************************************************
 * @file:   context.cc
 * @author: Daniel Seemaier
 * @date:   27.10.2021
 * @brief:  Context struct for the distributed graph partitioner.
 ******************************************************************************/
#include "dkaminpar/context.h"

#include <algorithm>
#include <unordered_map>

#include <tbb/parallel_for.h>

#include "dkaminpar/mpi/wrapper.h"

namespace kaminpar::dist {
using namespace std::string_literals;
PartitionContext::PartitionContext(const BlockID k, const BlockID K, const double epsilon)
    : k(k),
      K(K),
      epsilon(epsilon) {}

PartitionContext::PartitionContext(const PartitionContext& other)
    : k(other.k),
      K(other.K),
      epsilon(other.epsilon),
      graph(other.graph == nullptr ? nullptr : std::make_unique<GraphContext>(*other.graph)) {}

PartitionContext& PartitionContext::operator=(const PartitionContext& other) {
    k       = other.k;
    K       = other.K;
    epsilon = other.epsilon;
    graph   = other.graph == nullptr ? nullptr : std::make_unique<GraphContext>(*other.graph);
    return *this;
}

PartitionContext::~PartitionContext() = default;

GraphContext::GraphContext(const DistributedGraph& graph, const PartitionContext& p_ctx)
    : global_n(graph.global_n()),
      n(graph.n()),
      total_n(graph.total_n()),
      global_m(graph.global_m()),
      m(graph.m()),
      global_total_node_weight(graph.global_total_node_weight()),
      total_node_weight(graph.total_node_weight()),
      global_max_node_weight(graph.global_max_node_weight()),
      global_total_edge_weight(graph.global_total_edge_weight()),
      total_edge_weight(graph.total_edge_weight()) {
    setup_perfectly_balanced_block_weights(p_ctx.k);
    setup_max_block_weights(p_ctx.k, p_ctx.epsilon);
}

GraphContext::GraphContext(const shm::Graph& graph, const PartitionContext& p_ctx)
    : global_n(graph.n()),
      n(graph.n()),
      total_n(graph.n()),
      global_m(graph.m()),
      m(graph.m()),
      global_total_node_weight(graph.total_node_weight()),
      total_node_weight(graph.total_node_weight()),
      global_max_node_weight(graph.max_node_weight()),
      global_total_edge_weight(graph.total_edge_weight()),
      total_edge_weight(graph.total_edge_weight()) {
    setup_perfectly_balanced_block_weights(p_ctx.k);
    setup_max_block_weights(p_ctx.k, p_ctx.epsilon);
}

void GraphContext::setup_perfectly_balanced_block_weights(const BlockID k) {
    perfectly_balanced_block_weights.resize(k);

    const BlockWeight perfectly_balanced_block_weight = std::ceil(1.0 * global_total_node_weight / k);
    tbb::parallel_for<BlockID>(0, k, [&](const BlockID b) {
        perfectly_balanced_block_weights[b] = perfectly_balanced_block_weight;
    });
}

void GraphContext::setup_max_block_weights(const BlockID k, const double epsilon) {
    max_block_weights.resize(k);

    tbb::parallel_for<BlockID>(0, k, [&](const BlockID b) {
        const BlockWeight max_eps_weight =
            static_cast<BlockWeight>((1.0 + epsilon) * static_cast<double>(perfectly_balanced_block_weights[b]));
        const BlockWeight max_abs_weight = perfectly_balanced_block_weights[b] + global_max_node_weight;

        // Only relax weight on coarse levels
        if (static_cast<GlobalNodeWeight>(global_n) == global_total_node_weight) {
            max_block_weights[b] = max_eps_weight;
        } else {
            max_block_weights[b] = std::max(max_eps_weight, max_abs_weight);
        }
    });
}

bool LabelPropagationCoarseningContext::should_merge_nonadjacent_clusters(const NodeID old_n, const NodeID new_n)
    const {
    return (1.0 - 1.0 * new_n / old_n) <= merge_nonadjacent_clusters_threshold;
}

int LabelPropagationCoarseningContext::compute_num_chunks(const ParallelContext& parallel) const {
    if (fixed_num_chunks > 0) {
        return fixed_num_chunks;
    }
<<<<<<< HEAD
    const PEID num_pes = scale_chunks_with_threads ? parallel.num_threads * parallel.num_mpis : parallel.num_mpis;
    return std::max<std::size_t>(8, total_num_chunks / num_pes);
=======

    const std::size_t chunks = scale_chunks_with_threads ? total_num_chunks / parallel.num_threads : total_num_chunks;
    return std::max<std::size_t>(min_num_chunks, chunks / parallel.num_mpis);
>>>>>>> 6956fb77
}

int LabelPropagationRefinementContext::compute_num_chunks(const ParallelContext& parallel) const {
    if (fixed_num_chunks > 0) {
        return fixed_num_chunks;
    }

<<<<<<< HEAD
    const PEID num_pes = scale_chunks_with_threads ? parallel.num_threads * parallel.num_mpis : parallel.num_mpis;
    return std::max<std::size_t>(8, total_num_chunks / num_pes);
=======
    const std::size_t chunks = scale_chunks_with_threads ? total_num_chunks / parallel.num_threads : total_num_chunks;
    return std::max<std::size_t>(min_num_chunks, chunks / parallel.num_mpis);
>>>>>>> 6956fb77
}

int ColoredLabelPropagationRefinementContext::compute_num_coloring_chunks(const ParallelContext& parallel) const {
    if (fixed_num_coloring_chunks > 0) {
        return fixed_num_coloring_chunks;
    }

    const int scale = scale_coloring_chunks_with_threads ? parallel.num_threads : 1;
    return std::max<int>(min_num_coloring_chunks, max_num_coloring_chunks / (scale * parallel.num_mpis));
}

int HEMCoarseningContext::compute_num_coloring_chunks(const ParallelContext& parallel) const {
    if (fixed_num_coloring_chunks > 0) {
        return fixed_num_coloring_chunks;
    }

    const int scale = scale_coloring_chunks_with_threads ? parallel.num_threads : 1;
    return std::max<int>(min_num_coloring_chunks, max_num_coloring_chunks / (scale * parallel.num_mpis));
}

bool RefinementContext::includes_algorithm(const KWayRefinementAlgorithm algorithm) const {
    return std::find(algorithms.begin(), algorithms.end(), algorithm) != algorithms.end();
}
} // namespace kaminpar::dist<|MERGE_RESOLUTION|>--- conflicted
+++ resolved
@@ -101,28 +101,16 @@
     if (fixed_num_chunks > 0) {
         return fixed_num_chunks;
     }
-<<<<<<< HEAD
     const PEID num_pes = scale_chunks_with_threads ? parallel.num_threads * parallel.num_mpis : parallel.num_mpis;
     return std::max<std::size_t>(8, total_num_chunks / num_pes);
-=======
-
-    const std::size_t chunks = scale_chunks_with_threads ? total_num_chunks / parallel.num_threads : total_num_chunks;
-    return std::max<std::size_t>(min_num_chunks, chunks / parallel.num_mpis);
->>>>>>> 6956fb77
 }
 
 int LabelPropagationRefinementContext::compute_num_chunks(const ParallelContext& parallel) const {
     if (fixed_num_chunks > 0) {
         return fixed_num_chunks;
     }
-
-<<<<<<< HEAD
     const PEID num_pes = scale_chunks_with_threads ? parallel.num_threads * parallel.num_mpis : parallel.num_mpis;
     return std::max<std::size_t>(8, total_num_chunks / num_pes);
-=======
-    const std::size_t chunks = scale_chunks_with_threads ? total_num_chunks / parallel.num_threads : total_num_chunks;
-    return std::max<std::size_t>(min_num_chunks, chunks / parallel.num_mpis);
->>>>>>> 6956fb77
 }
 
 int ColoredLabelPropagationRefinementContext::compute_num_coloring_chunks(const ParallelContext& parallel) const {
