--- conflicted
+++ resolved
@@ -505,7 +505,6 @@
       ->capture_default_str();
   jet->add_option("--r-jet-num-rounds-on-fine-level", ctx.refinement.jet.num_rounds_on_fine_level)
       ->capture_default_str();
-<<<<<<< HEAD
   jet->add_option(
          "--r-jet-num-rounds-on-coarse-level", ctx.refinement.jet.num_rounds_on_coarse_level
   )
@@ -525,27 +524,6 @@
   )
       ->capture_default_str();
   jet->add_option(
-=======
-  jet->add_option(
-         "--r-jet-num-rounds-on-coarse-level", ctx.refinement.jet.num_rounds_on_coarse_level
-  )
-      ->capture_default_str();
-  jet->add_option(
-         "--r-jet-initial-gain-temp-on-fine-level",
-         ctx.refinement.jet.initial_gain_temp_on_fine_level
-  )
-      ->capture_default_str();
-  jet->add_option(
-         "--r-jet-final-gain-temp-on-fine-level", ctx.refinement.jet.final_gain_temp_on_fine_level
-  )
-      ->capture_default_str();
-  jet->add_option(
-         "--r-jet-initial-gain-temp-on-coarse-level",
-         ctx.refinement.jet.initial_gain_temp_on_coarse_level
-  )
-      ->capture_default_str();
-  jet->add_option(
->>>>>>> 8cc1cd99
          "--r-jet-final-gain-temp-on-coarse-level",
          ctx.refinement.jet.final_gain_temp_on_coarse_level
   )
