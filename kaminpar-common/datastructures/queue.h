--- conflicted
+++ resolved
@@ -30,13 +30,9 @@
   using iterator = typename std::vector<T>::iterator;
   using const_iterator = typename std::vector<T>::const_iterator;
 
-<<<<<<< HEAD
-  explicit Queue(const std::size_t capacity) : _data(capacity), _head(0), _tail(0) {
+  explicit Queue(const std::size_t capacity) : _data(capacity) {
     RECORD_DATA_STRUCT(capacity * sizeof(T), _struct);
   }
-=======
-  explicit Queue(const std::size_t capacity) : _data(capacity) {}
->>>>>>> bba51aaa
 
   Queue(const Queue &) = delete;
   Queue &operator=(const Queue &) = delete;
@@ -132,14 +128,9 @@
 
 private:
   std::vector<T> _data;
-<<<<<<< HEAD
-  std::size_t _head;
-  std::size_t _tail;
+  std::size_t _head = 0;
+  std::size_t _tail = 0;
 
   IF_HEAP_PROFILING(heap_profiler::DataStructure *_struct);
-=======
-  std::size_t _head = 0;
-  std::size_t _tail = 0;
->>>>>>> bba51aaa
 };
 } // namespace kaminpar