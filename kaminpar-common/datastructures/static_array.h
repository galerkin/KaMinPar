/*******************************************************************************
 * @file:   static_array.h
 * @author: Daniel Seemaier
 * @date:   21.09.2021
 * @brief:  Combination of owning static array and a span.
 ******************************************************************************/
#pragma once

#include <cstdlib>
#include <cstring>
#include <initializer_list>
#include <iterator>
#include <thread>
#include <vector>

#include <tbb/parallel_for.h>

#include "kaminpar-common/assert.h"
#include "kaminpar-common/constexpr_utils.h"
#include "kaminpar-common/heap_profiler.h"
#include "kaminpar-common/parallel/tbb_malloc.h"

#define KAMINPAR_THP_THRESHOLD 1024 * 1024 * 64

namespace kaminpar {
namespace static_array {
//! Tag for allocating memory, but not touching it. Without this tag, memory is initialized to the
//! default value for the given type.
constexpr struct noinit_t {
} noinit;

//! Tag for small memory allocations that should never be backed by a transparent huge page.
constexpr struct small_t {
} small;

//! Tag for initializing memory sequentially. Without this tag, memory will be initialized by a
//! parallel loop. Has no effect if noinit is also passed.
constexpr struct seq_t {
} seq;
} // namespace static_array

template <typename T> class StaticArray {
public:
  class StaticArrayIterator {
  public:
    using iterator_category = std::random_access_iterator_tag;
    using value_type = T;
    using reference = T &;
    using pointer = T *;
    using difference_type = std::ptrdiff_t;

    StaticArrayIterator() : _ptr(nullptr) {}
    StaticArrayIterator(T *ptr) : _ptr(ptr) {}

    StaticArrayIterator(const StaticArrayIterator &other) = default;
    StaticArrayIterator &operator=(const StaticArrayIterator &other) = default;

    reference operator*() const {
      return *_ptr;
    }

    pointer operator->() const {
      return _ptr;
    }

    StaticArrayIterator &operator++() {
      return ++_ptr, *this;
    }

    StaticArrayIterator &operator--() {
      return --_ptr, *this;
    }

    StaticArrayIterator operator++(int) {
      return {_ptr++};
    }

    StaticArrayIterator operator--(int) {
      return {_ptr--};
    }

    StaticArrayIterator operator+(const difference_type &n) const {
      return StaticArrayIterator{_ptr + n};
    }

    StaticArrayIterator &operator+=(const difference_type &n) {
      return _ptr += n, *this;
    }

    StaticArrayIterator operator-(const difference_type &n) const {
      return StaticArrayIterator{_ptr - n};
    }

    StaticArrayIterator &operator-=(const difference_type &n) {
      return _ptr -= n, *this;
    }

    reference operator[](const difference_type &n) const {
      return *_ptr[n];
    }

    bool operator==(const StaticArrayIterator &other) const {
      return _ptr == other._ptr;
    }

    bool operator!=(const StaticArrayIterator &other) const {
      return _ptr != other._ptr;
    }

    bool operator>(const StaticArrayIterator &other) const {
      return _ptr > other._ptr;
    }

    bool operator<(const StaticArrayIterator &other) const {
      return _ptr < other._ptr;
    }

    bool operator<=(const StaticArrayIterator &other) const {
      return _ptr <= other._ptr;
    }

    bool operator>=(const StaticArrayIterator &other) const {
      return _ptr >= other._ptr;
    }

    difference_type operator+(const StaticArrayIterator &other) {
      return _ptr + other._ptr;
    }

    difference_type operator-(const StaticArrayIterator &other) {
      return _ptr - other._ptr;
    }

  private:
    T *_ptr;
  };

public:
  using value_type = T;
  using size_type = std::size_t;
  using reference = T &;
  using const_reference = const T &;
  using iterator = StaticArrayIterator;
  using const_iterator = const StaticArrayIterator;

<<<<<<< HEAD
  StaticArray(T *storage, const std::size_t size) : _size(size), _data(storage) {
    RECORD_DATA_STRUCT(size * sizeof(T), _struct);
  }

  StaticArray(heap_profiler::unique_ptr<T> storage, const std::size_t size)
      : _overcommited_data(std::move(storage)),
        _data(_overcommited_data.get()),
        _size(size) {
    RECORD_DATA_STRUCT(size * sizeof(T), _struct);
  }

  StaticArray(const std::size_t start, const std::size_t size, StaticArray &data)
      : StaticArray(size, data._data + start) {
    KASSERT(start + size <= data.size());
  }

=======
>>>>>>> 2c8e2e78
  StaticArray(const std::size_t size, value_type *data) : _size(size), _data(data) {
    RECORD_DATA_STRUCT(size * sizeof(T), _struct);
  }

  template <typename... Tags>
  StaticArray(const std::size_t size, const value_type init_value, Tags... tags) {
    RECORD_DATA_STRUCT(0, _struct);
    resize(size, init_value, std::forward<Tags>(tags)...);
  }

  template <typename... Tags> StaticArray(const std::size_t size, Tags... tags) {
    RECORD_DATA_STRUCT(0, _struct);
    resize(size, value_type(), std::forward<Tags>(tags)...);
  }

  template <typename Iterator>
  StaticArray(Iterator first, Iterator last) : StaticArray(std::distance(first, last)) {
    tbb::parallel_for<std::size_t>(0, _size, [&](const std::size_t i) { _data[i] = *(first + i); });
  }

  StaticArray() : StaticArray(0) {}

  StaticArray(const StaticArray &) = delete;
  StaticArray &operator=(const StaticArray &) = delete;

  StaticArray(StaticArray &&) noexcept = default;
  StaticArray &operator=(StaticArray &&) noexcept = default;

  bool operator==(const StaticArray<T> &other) const {
    if (size() != other.size()) {
      return false;
    }
    return std::memcmp(_data, other._data, size()) == 0;
  }

  //
  // Data access members
  //

  void write(const size_type pos, const_reference value) {
    at(pos) = value;
  }

  reference at(const size_type pos) {
    return _data[pos];
  }

  const_reference at(const size_type pos) const {
    return _data[pos];
  }

  reference operator[](const size_type pos) {
    KASSERT(pos < _size);
    return _data[pos];
  }

  const_reference operator[](const size_type pos) const {
    return _data[pos];
  }

  reference back() {
    KASSERT(_data);
    KASSERT(_size > 0u);
    return _data[_size - 1];
  }

  const_reference back() const {
    KASSERT(_data);
    KASSERT(_size > 0u);
    return _data[_size - 1];
  }

  reference front() {
    KASSERT(_data);
    KASSERT(_size > 0u);
    return _data[0];
  }

  const_reference front() const {
    KASSERT(_data);
    KASSERT(_size > 0u);
    return _data[0];
  }

  value_type *data() {
    KASSERT(_data);
    return _data;
  }

  const value_type *data() const {
    KASSERT(_data);
    return _data;
  }

  //
  // Iterators
  //

  iterator begin() {
    KASSERT(_data);
    return iterator(_data);
  }

  const_iterator cbegin() const {
    KASSERT(_data);
    return const_iterator(_data);
  }

  iterator end() {
    return iterator{_data + _size};
  }

  const_iterator cend() const {
    return const_iterator{_data + _size};
  }

  const_iterator begin() const {
    return cbegin();
  }
  iterator end() const {
    return cend();
  }

  void restrict(const std::size_t new_size) {
    KASSERT(
        new_size <= _size,
        "restricted size " << new_size << " must be smaller than the unrestricted size " << _size
    );
    _unrestricted_size = _size;
    _size = new_size;
  }

  void unrestrict() {
    _size = _unrestricted_size;
  }

  //
  // Capacity
  //

  [[nodiscard]] bool empty() const {
    return _size == 0;
  }
  [[nodiscard]] size_type size() const {
    return _size;
  }

  template <typename... Tags> void resize(const std::size_t size, Tags &&...tags) {
    resize(size, value_type(), std::forward<Tags>(tags)...);
  }

  template <typename... Tags>
  void resize(const std::size_t size, const value_type init_value, Tags &&...tags) {
    KASSERT(_data == _owned_data.get(), "cannot resize span", assert::always);
    const bool use_thp =
        (size >= KAMINPAR_THP_THRESHOLD && !contains_tag_v<static_array::small_t, Tags...>);
    allocate_data(size, use_thp);

    if constexpr (!contains_tag_v<static_array::noinit_t, Tags...>) {
      if constexpr (contains_tag_v<static_array::seq_t, Tags...>) {
        assign(size, init_value, false);
      } else {
        assign(size, init_value, true);
      }
    }
  }

  void assign(const size_type count, const value_type value, const bool assign_parallel = true) {
    KASSERT(_data);

    if (assign_parallel) {
      const std::size_t step = std::max(count / std::thread::hardware_concurrency(), 1UL);
      tbb::parallel_for<std::size_t>(0, count, step, [&](const size_type i) {
        for (size_type j = i; j < std::min(i + step, count); ++j) {
          _data[j] = value;
        }
      });
    } else {
      for (std::size_t i = 0; i < count; ++i) {
        _data[i] = value;
      }
    }
  }

  parallel::tbb_unique_ptr<value_type> free() {
    _size = 0;
    _unrestricted_size = 0;
    _data = nullptr;
    return std::move(_owned_data);
  }

private:
  void allocate_data(const std::size_t size, const bool thp) {
    _owned_data = parallel::make_unique<value_type>(size, thp);
    _data = _owned_data.get();
    _size = size;
    _unrestricted_size = _size;

    IF_HEAP_PROFILING(_struct->size = std::max(_struct->size, size * sizeof(value_type)));
  }

  size_type _size = 0;
  size_type _unrestricted_size = 0;
  parallel::tbb_unique_ptr<value_type> _owned_data = nullptr;
  heap_profiler::unique_ptr<value_type> _overcommited_data = nullptr;
  value_type *_data = nullptr;

  IF_HEAP_PROFILING(heap_profiler::DataStructure *_struct);
};

namespace static_array {
template <typename T> StaticArray<T> create(std::initializer_list<T> list) {
  return {list.begin(), list.end()};
}

template <typename T> StaticArray<T> create(const std::vector<T> &vec) {
  return {vec.begin(), vec.end()};
}
} // namespace static_array
} // namespace kaminpar<|MERGE_RESOLUTION|>--- conflicted
+++ resolved
@@ -143,26 +143,14 @@
   using iterator = StaticArrayIterator;
   using const_iterator = const StaticArrayIterator;
 
-<<<<<<< HEAD
-  StaticArray(T *storage, const std::size_t size) : _size(size), _data(storage) {
+  StaticArray(const std::size_t size, value_type *data) : _size(size), _data(data) {
     RECORD_DATA_STRUCT(size * sizeof(T), _struct);
   }
 
-  StaticArray(heap_profiler::unique_ptr<T> storage, const std::size_t size)
-      : _overcommited_data(std::move(storage)),
-        _data(_overcommited_data.get()),
-        _size(size) {
-    RECORD_DATA_STRUCT(size * sizeof(T), _struct);
-  }
-
-  StaticArray(const std::size_t start, const std::size_t size, StaticArray &data)
-      : StaticArray(size, data._data + start) {
-    KASSERT(start + size <= data.size());
-  }
-
-=======
->>>>>>> 2c8e2e78
-  StaticArray(const std::size_t size, value_type *data) : _size(size), _data(data) {
+  StaticArray(const std::size_t size, heap_profiler::unique_ptr<T> storage)
+      : _size(size),
+        _overcommited_data(std::move(storage)),
+        _data(_overcommited_data.get()) {
     RECORD_DATA_STRUCT(size * sizeof(T), _struct);
   }
 
