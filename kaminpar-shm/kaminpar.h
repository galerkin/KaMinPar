/*******************************************************************************
 * Public library interface of KaMinPar.
 *
 * @file:   kaminpar.h
 * @author: Daniel Seemaier
 * @date:   13.03.2023
 ******************************************************************************/
#pragma once

#include <algorithm>
#include <cstdint>
#include <limits>
#include <memory>
#include <string>
#include <unordered_set>
#include <vector>

#include <tbb/global_control.h>

namespace kaminpar {
enum class OutputLevel : std::uint8_t {
  QUIET,       //! Disable all output to stdout.
  PROGRESS,    //! Continuously output progress information while partitioning.
  APPLICATION, //! Also output the application banner and context summary.
  EXPERIMENT,  //! Also output information only relevant for benchmarking.
};
} // namespace kaminpar

namespace kaminpar::shm {
#ifdef KAMINPAR_64BIT_NODE_IDS
using NodeID = std::uint64_t;
#else  // KAMINPAR_64BIT_NODE_IDS
using NodeID = std::uint32_t;
#endif // KAMINPAR_64BIT_NODE_IDS

#ifdef KAMINPAR_64BIT_EDGE_IDS
using EdgeID = std::uint64_t;
#else  // KAMINPAR_64BIT_EDGE_IDS
using EdgeID = std::uint32_t;
#endif // KAMINPAR_64BIT_EDGE_IDS

#ifdef KAMINPAR_64BIT_WEIGHTS
using NodeWeight = std::int64_t;
using EdgeWeight = std::int64_t;
#else  // KAMINPAR_64BIT_WEIGHTS
using NodeWeight = std::int32_t;
using EdgeWeight = std::int32_t;
#endif // KAMINPAR_64BIT_WEIGHTS

using BlockID = std::uint32_t;
using BlockWeight = NodeWeight;

constexpr BlockID kInvalidBlockID = std::numeric_limits<BlockID>::max();
constexpr NodeID kInvalidNodeID = std::numeric_limits<NodeID>::max();
constexpr EdgeID kInvalidEdgeID = std::numeric_limits<EdgeID>::max();
constexpr NodeWeight kInvalidNodeWeight = std::numeric_limits<NodeWeight>::max();
constexpr EdgeWeight kInvalidEdgeWeight = std::numeric_limits<EdgeWeight>::max();
constexpr BlockWeight kInvalidBlockWeight = std::numeric_limits<BlockWeight>::max();

enum class NodeOrdering {
  NATURAL,
  DEGREE_BUCKETS,
  IMPLICIT_DEGREE_BUCKETS
};

enum class EdgeOrdering {
  NATURAL,
  COMPRESSION
};

//
// Coarsening
//

enum class ClusteringAlgorithm {
  NOOP,
  LABEL_PROPAGATION,
};

enum class ClusterWeightLimit {
  EPSILON_BLOCK_WEIGHT,
  BLOCK_WEIGHT,
  ONE,
  ZERO,
};

<<<<<<< HEAD
enum class SecondPhaseSelectMode {
  HIGH_DEGREE,
  FULL_RATING_MAP
};

enum class SecondPhaseAggregationMode {
  DIRECT,
  BUFFERED
=======
enum class TwoHopStrategy {
  DISABLE,
  MATCH,
  MATCH_THREADWISE,
  CLUSTER,
  CLUSTER_THREADWISE,
  LEGACY,
>>>>>>> bba51aaa
};

enum class IsolatedNodesClusteringStrategy {
  KEEP,
  MATCH,
  CLUSTER,
  MATCH_DURING_TWO_HOP,
  CLUSTER_DURING_TWO_HOP,
};

struct LabelPropagationCoarseningContext {
  int num_iterations;
  NodeID large_degree_threshold;
  NodeID max_num_neighbors;

<<<<<<< HEAD
  bool use_two_phases;
  SecondPhaseSelectMode second_phase_select_mode;
  SecondPhaseAggregationMode second_phase_aggregation_mode;

  IsolatedNodesClusteringStrategy isolated_nodes_strategy;
=======
  TwoHopStrategy two_hop_strategy;
  double two_hop_threshold;
>>>>>>> bba51aaa

  IsolatedNodesClusteringStrategy isolated_nodes_strategy;
};

struct ContractionCoarseningContext {
  bool use_edge_buffer;
  bool use_compact_ids;
};

struct CoarseningContext {
  ClusteringAlgorithm algorithm;
  LabelPropagationCoarseningContext lp;
  ContractionCoarseningContext contraction;
  NodeID contraction_limit;
  bool enforce_contraction_limit;
  double convergence_threshold;
  ClusterWeightLimit cluster_weight_limit;
  double cluster_weight_multiplier;

  [[nodiscard]] inline bool
  coarsening_should_converge(const NodeID old_n, const NodeID new_n) const {
    return (1.0 - 1.0 * new_n / old_n) <= convergence_threshold;
  }
};

//
// Refinement
//

enum class RefinementAlgorithm {
  LABEL_PROPAGATION,
  KWAY_FM,
  GREEDY_BALANCER,
  JET,
  MTKAHYPAR,
  NOOP,
};

enum class FMStoppingRule {
  SIMPLE,
  ADAPTIVE,
};

enum class GainCacheStrategy {
  DENSE,
  ON_THE_FLY,
  HYBRID,
};

struct LabelPropagationRefinementContext {
  std::size_t num_iterations;
  NodeID large_degree_threshold;
  NodeID max_num_neighbors;
};

struct KwayFMRefinementContext {
  NodeID num_seed_nodes;
  double alpha;
  int num_iterations;
  bool unlock_seed_nodes;
  bool use_exact_abortion_threshold;
  double abortion_threshold;

  GainCacheStrategy gain_cache_strategy;

  // gain_cache_strategy == HybridGainCache
  EdgeID constant_high_degree_threshold;
  double k_based_high_degree_threshold;
  bool preallocate_gain_cache;

  bool dbg_compute_batch_size_statistics;
};

struct JetRefinementContext {
  int num_iterations;
  int num_fruitless_iterations;
  double fruitless_threshold;
  double fine_negative_gain_factor;
  double coarse_negative_gain_factor;
  RefinementAlgorithm balancing_algorithm;
};

struct MtKaHyParRefinementContext {
  std::string config_filename;
  std::string coarse_config_filename;
  std::string fine_config_filename;
};

struct BalancerRefinementContext {};

struct RefinementContext {
  std::vector<RefinementAlgorithm> algorithms;
  LabelPropagationRefinementContext lp;
  KwayFMRefinementContext kway_fm;
  BalancerRefinementContext balancer;
  JetRefinementContext jet;
  MtKaHyParRefinementContext mtkahypar;

  [[nodiscard]] bool includes_algorithm(const RefinementAlgorithm algorithm) const {
    return std::find(algorithms.begin(), algorithms.end(), algorithm) != algorithms.end();
  }
};

//
// Initial Partitioning
//

enum class InitialPartitioningMode {
  SEQUENTIAL,
  ASYNCHRONOUS_PARALLEL,
  SYNCHRONOUS_PARALLEL,
};

struct InitialCoarseningContext {
  NodeID contraction_limit;
  double convergence_threshold;
  NodeID large_degree_threshold;

  ClusterWeightLimit cluster_weight_limit;
  double cluster_weight_multiplier;
};

struct InitialRefinementContext {
  bool disabled;

  FMStoppingRule stopping_rule;
  NodeID num_fruitless_moves;
  double alpha;

  std::size_t num_iterations;
  double improvement_abortion_threshold;
};

struct InitialPartitioningContext {
  InitialCoarseningContext coarsening;
  InitialRefinementContext refinement;

  double repetition_multiplier;
  std::size_t min_num_repetitions;
  std::size_t min_num_non_adaptive_repetitions;
  std::size_t max_num_repetitions;
  std::size_t num_seed_iterations;
  bool use_adaptive_bipartitioner_selection;
};

//
// Application level
//

class Graph;
struct PartitionContext;

struct BlockWeightsContext {
  void setup(const PartitionContext &ctx);
  void setup(const PartitionContext &ctx, BlockID input_k);

  [[nodiscard]] BlockWeight max(BlockID b) const;
  [[nodiscard]] const std::vector<BlockWeight> &all_max() const;
  [[nodiscard]] BlockWeight perfectly_balanced(BlockID b) const;
  [[nodiscard]] const std::vector<BlockWeight> &all_perfectly_balanced() const;

private:
  std::vector<BlockWeight> _perfectly_balanced_block_weights;
  std::vector<BlockWeight> _max_block_weights;
};

struct PartitionContext {
  double epsilon;
  BlockID k;

  BlockWeightsContext block_weights{};
  void setup_block_weights();

  NodeID n = kInvalidNodeID;
  EdgeID m = kInvalidEdgeID;
  NodeWeight total_node_weight = kInvalidNodeWeight;
  EdgeWeight total_edge_weight = kInvalidEdgeWeight;
  NodeWeight max_node_weight = kInvalidNodeWeight;

  void setup(const Graph &graph);
};

struct ParallelContext {
  int num_threads;
};

struct DebugContext {
  std::string graph_name;

  // Options for dumping coarse graphs and intermediate partitions
  std::string dump_graph_filename;
  std::string dump_partition_filename;
  bool dump_toplevel_graph;
  bool dump_toplevel_partition;
  bool dump_coarsest_graph;
  bool dump_coarsest_partition;
  bool dump_graph_hierarchy;
  bool dump_partition_hierarchy;
};

enum class PartitioningMode {
  DEEP,
  RB,
  KWAY,
};

struct PartitioningContext {
  PartitioningMode mode;

  InitialPartitioningMode deep_initial_partitioning_mode;
  double deep_initial_partitioning_load;
};

struct GraphCompressionContext {
  bool enabled;
  bool may_dismiss;

  bool high_degree_encoding;
  NodeID high_degree_threshold;
  NodeID high_degree_part_length;
  bool interval_encoding;
  NodeID interval_length_treshold;
  bool run_length_encoding;
  bool stream_encoding;
  bool isolated_nodes_separation;

  bool dismissed;
  double compression_ratio;
  std::int64_t size_reduction;
  std::size_t high_degree_count;
  std::size_t part_count;
  std::size_t interval_count;

  void setup(const Graph &graph);
};

struct Context {
  GraphCompressionContext compression;
  NodeOrdering node_ordering;
  EdgeOrdering edge_ordering;

  PartitioningContext partitioning;
  PartitionContext partition;
  CoarseningContext coarsening;
  InitialPartitioningContext initial_partitioning;
  RefinementContext refinement;
  ParallelContext parallel;
  DebugContext debug;

  void setup(const Graph &graph);
};
} // namespace kaminpar::shm

//
// Configuration presets
//

namespace kaminpar::shm {
std::unordered_set<std::string> get_preset_names();
Context create_context_by_preset_name(const std::string &name);
Context create_fast_context();
Context create_default_context();
Context create_largek_context();
Context create_strong_context();
Context create_jet_context();
Context create_noref_context();
} // namespace kaminpar::shm

//
// Shared-memory partitioner interface
//

namespace kaminpar {
class KaMinPar {
public:
  KaMinPar(int num_threads, shm::Context ctx);

  KaMinPar(const KaMinPar &) = delete;
  KaMinPar &operator=(const KaMinPar &) = delete;

  KaMinPar(KaMinPar &&) noexcept = default;
  KaMinPar &operator=(KaMinPar &&) noexcept = default;

  ~KaMinPar();

  static void reseed(int seed);

  /*!
   * Sets the verbosity of the partitioner.
   */
  void set_output_level(OutputLevel output_level);

  /*!
   * Sets the maximum depth of the timer tree. Only meaningful if the output level is set to
   * `APPLICATION` or `EXPERIMENT`.
   *
   * @param max_timer_depth The maximum depth of the timer stack.
   */
  void set_max_timer_depth(int max_timer_depth);

  /*!
   * Returns a non-const reference to the context object, which can be used to configure the
   * partitioning process.
   *
   * @return Reference to the context object.
   */
  shm::Context &context();

  /*!
   * Sets the graph to be partitioned by taking temporary ownership of the given pointers. In
   * particular, the partitioner might modify the data pointed to. The caller is responsible for
   * free'ing the memory.
   *
   * @param n The number of nodes in the graph.
   * @param xadj Array of length `n + 1`, where `xadj[u]` points to the first neighbor of node `u`
   * in `adjncy`. In other words, the neighbors of `u` are `adjncy[xadj[u]..xadj[u+1]-1]`.
   * @param adjncy Array of length `xadj[n]` storing the neighbors of all nodes.
   * @param vwgt Array of length `n` storing the weight of each node. If the nodes are unweighted,
   * pass `nullptr`.
   * @param adjwgt Array of length `xadj[n]` storing the weight of each edge. Note that reverse
   * edges must be assigned the same weight. If the edges are unweighted, pass `nullptr`.
   */
  void borrow_and_mutate_graph(
      shm::NodeID n,
      shm::EdgeID *xadj,
      shm::NodeID *adjncy,
      shm::NodeWeight *vwgt,
      shm::EdgeWeight *adjwgt
  );

  /*! @deprecated in favor of borrow_and_mutate_graph() */
  void take_graph(
      shm::NodeID n,
      shm::EdgeID *xadj,
      shm::NodeID *adjncy,
      shm::NodeWeight *vwgt,
      shm::EdgeWeight *adjwgt
  );

  /*!
   * Sets the graph to be partitioned by copying the data pointed to by the given pointers.
   *
   * @param n The number of nodes in the graph.
   * @param xadj Array of length `n + 1`, where `xadj[u]` points to the first neighbor of node `u`
   * in `adjncy`. In other words, the neighbors of `u` are `adjncy[xadj[u]..xadj[u+1]-1]`.
   * @param adjncy Array of length `xadj[n]` storing the neighbors of all nodes.
   * @param vwgt Array of length `n` storing the weight of each node. If the nodes are unweighted,
   * pass `nullptr`.
   * @param adjwgt Array of length `xadj[n]` storing the weight of each edge. Note that reverse
   * edges must be assigned the same weight. If the edges are unweighted, pass `nullptr`.
   */
  void copy_graph(
      shm::NodeID n,
      shm::EdgeID *const xadj,
      shm::NodeID *const adjncy,
      shm::NodeWeight *const vwgt,
      shm::EdgeWeight *const adjwgt
  );

  /*!
   * Sets the graph to be partitioned.
   *
   * @param graph The graph to be partitioned.
   */
  void set_graph(shm::Graph graph);

  /*!
   * Partitions the graph set by `take_graph()` or `copy_graph()` into `k` blocks.
   *
   * @param k The number of blocks to partition the graph into.
   * @param partition Array of length `n` for storing the partition. The caller is reponsible for
   * allocating and freeing the memory.
   *
   * @return The edge-cut of the partition.
   */
  shm::EdgeWeight compute_partition(shm::BlockID k, shm::BlockID *partition);

private:
  int _num_threads;

  int _max_timer_depth = std::numeric_limits<int>::max();
  OutputLevel _output_level = OutputLevel::APPLICATION;
  shm::Context _ctx;

  std::unique_ptr<shm::Graph> _graph_ptr;
  tbb::global_control _gc;

  bool _was_rearranged = false;
};
} // namespace kaminpar<|MERGE_RESOLUTION|>--- conflicted
+++ resolved
@@ -84,7 +84,6 @@
   ZERO,
 };
 
-<<<<<<< HEAD
 enum class SecondPhaseSelectMode {
   HIGH_DEGREE,
   FULL_RATING_MAP
@@ -93,7 +92,8 @@
 enum class SecondPhaseAggregationMode {
   DIRECT,
   BUFFERED
-=======
+};
+
 enum class TwoHopStrategy {
   DISABLE,
   MATCH,
@@ -101,7 +101,6 @@
   CLUSTER,
   CLUSTER_THREADWISE,
   LEGACY,
->>>>>>> bba51aaa
 };
 
 enum class IsolatedNodesClusteringStrategy {
@@ -117,16 +116,12 @@
   NodeID large_degree_threshold;
   NodeID max_num_neighbors;
 
-<<<<<<< HEAD
   bool use_two_phases;
   SecondPhaseSelectMode second_phase_select_mode;
   SecondPhaseAggregationMode second_phase_aggregation_mode;
 
-  IsolatedNodesClusteringStrategy isolated_nodes_strategy;
-=======
   TwoHopStrategy two_hop_strategy;
   double two_hop_threshold;
->>>>>>> bba51aaa
 
   IsolatedNodesClusteringStrategy isolated_nodes_strategy;
 };
