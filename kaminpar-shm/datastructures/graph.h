--- conflicted
+++ resolved
@@ -37,31 +37,9 @@
   using AbstractGraph::NodeID;
   using AbstractGraph::NodeWeight;
 
-  // Tag for the sequential ctor.
-  struct seq {};
-
   Graph() = default;
 
-<<<<<<< HEAD
   Graph(std::unique_ptr<AbstractGraph> graph);
-=======
-  Graph(
-      StaticArray<EdgeID> nodes,
-      StaticArray<NodeID> edges,
-      StaticArray<NodeWeight> node_weights = {},
-      StaticArray<EdgeWeight> edge_weights = {},
-      bool sorted = false
-  );
-
-  Graph(
-      seq,
-      StaticArray<EdgeID> nodes,
-      StaticArray<NodeID> edges,
-      StaticArray<NodeWeight> node_weights = {},
-      StaticArray<EdgeWeight> edge_weights = {},
-      bool sorted = false
-  );
->>>>>>> 61f8e030
 
   Graph(const Graph &) = delete;
   Graph &operator=(const Graph &) = delete;
@@ -119,18 +97,9 @@
     return _underlying_graph->take_raw_edge_weights();
   }
 
-<<<<<<< HEAD
   // Size of the graph
   [[nodiscard]] inline NodeID n() const final {
     return _underlying_graph->n();
-=======
-  //
-  // Node weights
-  //
-
-  [[nodiscard]] inline bool node_weighted() const {
-    return static_cast<NodeWeight>(n()) != total_node_weight();
->>>>>>> 61f8e030
   }
 
   [[nodiscard]] inline EdgeID m() const final {
@@ -138,45 +107,28 @@
   }
 
   // Node and edge weights
-  [[nodiscard]] inline bool is_node_weighted() const final {
-    return _underlying_graph->is_node_weighted();
-  }
-
-<<<<<<< HEAD
+  [[nodiscard]] inline bool node_weighted() const final {
+    return _underlying_graph->node_weighted();
+  }
+
   [[nodiscard]] inline NodeWeight node_weight(const NodeID u) const final {
     return _underlying_graph->node_weight(u);
-=======
-  [[nodiscard]] inline NodeWeight node_weight(const NodeID u) const {
-    KASSERT(!node_weighted() || u < _node_weights.size());
-    return node_weighted() ? _node_weights[u] : 1;
->>>>>>> 61f8e030
   }
 
   [[nodiscard]] inline NodeWeight max_node_weight() const final {
     return _underlying_graph->max_node_weight();
   }
 
-<<<<<<< HEAD
   [[nodiscard]] inline NodeWeight total_node_weight() const final {
     return _underlying_graph->total_node_weight();
-=======
-  [[nodiscard]] inline bool edge_weighted() const {
-    return static_cast<EdgeWeight>(m()) != total_edge_weight();
->>>>>>> 61f8e030
-  }
-
-  [[nodiscard]] inline bool is_edge_weighted() const final {
-    return _underlying_graph->is_edge_weighted();
-  }
-
-<<<<<<< HEAD
+  }
+
+  [[nodiscard]] inline bool edge_weighted() const final {
+    return _underlying_graph->edge_weighted();
+  }
+
   [[nodiscard]] inline EdgeWeight edge_weight(const EdgeID e) const final {
     return _underlying_graph->edge_weight(e);
-=======
-  [[nodiscard]] inline EdgeWeight edge_weight(const EdgeID e) const {
-    KASSERT(!edge_weighted() || e < _edge_weights.size());
-    return edge_weighted() ? _edge_weights[e] : 1;
->>>>>>> 61f8e030
   }
 
   [[nodiscard]] inline EdgeWeight total_edge_weight() const final {
@@ -337,7 +289,6 @@
     _underlying_graph->set_permutation(std::move(permutation));
   }
 
-<<<<<<< HEAD
   [[nodiscard]] inline bool permuted() const final {
     return _underlying_graph->permuted();
   }
@@ -346,22 +297,10 @@
     return _underlying_graph->map_original_node(u);
   }
 
-=======
-  [[nodiscard]] inline bool permuted() const {
-    return !_permutation.empty();
-  }
-
-  [[nodiscard]] inline NodeID map_original_node(const NodeID u) const {
-    KASSERT(u < _permutation.size());
-    return _permutation[u];
-  }
-
-  inline StaticArray<NodeID> &&take_raw_permutation() {
-    return std::move(_permutation);
-  }
-
-  //
->>>>>>> 61f8e030
+  [[nodiscard]] inline StaticArray<NodeID> &&take_raw_permutation() {
+    return _underlying_graph->take_raw_permutation();
+  }
+
   // Degree buckets
   [[nodiscard]] inline std::size_t bucket_size(const std::size_t bucket) const final {
     return _underlying_graph->bucket_size(bucket);
