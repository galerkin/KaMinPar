/*******************************************************************************
 * Dynamic partition wrapper for a static graph.
 *
 * @file:   partitioned_graph.cc
 * @author: Daniel Seemaier
 * @date:   21.09.2021
 ******************************************************************************/
#include "kaminpar-shm/datastructures/partitioned_graph.h"

namespace kaminpar::shm {
PartitionedGraph::PartitionedGraph(const Graph &graph, BlockID k, StaticArray<BlockID> partition)
    : GraphDelegate(&graph),
      _k(k),
      _partition(std::move(partition)),
      _block_weights(k) {
  if (graph.n() > 0 && _partition.empty()) {
    _partition.resize(_graph->n(), kInvalidBlockID);
  }
  KASSERT(_partition.size() == graph.n());
  init_block_weights_par();
}

PartitionedGraph::PartitionedGraph(
    tag::Sequential, const Graph &graph, BlockID k, StaticArray<BlockID> partition
)
    : GraphDelegate(&graph),
      _k(k),
      _partition(std::move(partition)),
      _block_weights(k) {
  if (graph.n() > 0 && _partition.empty()) {
    _partition.resize(_graph->n(), kInvalidBlockID);
  }
  KASSERT(_partition.size() == graph.n());
  init_block_weights_seq();
}

<<<<<<< HEAD
PartitionedGraph::PartitionedGraph(
    NoBlockWeights, const Graph &graph, const BlockID k, StaticArray<BlockID> partition
)
    : GraphDelegate(&graph),
      _k(k),
      _partition(std::move(partition)) {
  if (graph.n() > 0 && _partition.empty()) {
    _partition.resize(_graph->n(), kInvalidBlockID);
  }
=======
void PartitionedGraph::change_k(const BlockID new_k) {
  _block_weights = StaticArray<BlockWeight>(new_k);
  _final_k.resize(new_k);
  _k = new_k;
}

void PartitionedGraph::reinit_block_weights() {
  pfor_blocks([&](const BlockID b) { _block_weights[b] = 0; });
  init_block_weights_par();
>>>>>>> 1c7fa8d5
}

void PartitionedGraph::init_block_weights_par() {
  tbb::enumerable_thread_specific<StaticArray<BlockWeight>> block_weights_ets([&] {
    return StaticArray<BlockWeight>(k());
  });

  tbb::parallel_for(tbb::blocked_range(static_cast<NodeID>(0), n()), [&](auto &r) {
    auto &block_weights = block_weights_ets.local();
    for (NodeID u = r.begin(); u != r.end(); ++u) {
      if (const BlockID b = block(u); b != kInvalidBlockID) {
        block_weights[b] += node_weight(u);
      }
    }
  });

  tbb::parallel_for(static_cast<BlockID>(0), k(), [&](const BlockID b) {
    BlockWeight sum = 0;
    for (auto &block_weights : block_weights_ets) {
      sum += block_weights[b];
    }
    _block_weights[b] = sum;
  });
}

void PartitionedGraph::init_block_weights_seq() {
  for (const NodeID u : nodes()) {
    if (const BlockID b = block(u); b != kInvalidBlockID) {
      _block_weights[b] += node_weight(u);
    }
  }
}
} // namespace kaminpar::shm<|MERGE_RESOLUTION|>--- conflicted
+++ resolved
@@ -34,29 +34,6 @@
   init_block_weights_seq();
 }
 
-<<<<<<< HEAD
-PartitionedGraph::PartitionedGraph(
-    NoBlockWeights, const Graph &graph, const BlockID k, StaticArray<BlockID> partition
-)
-    : GraphDelegate(&graph),
-      _k(k),
-      _partition(std::move(partition)) {
-  if (graph.n() > 0 && _partition.empty()) {
-    _partition.resize(_graph->n(), kInvalidBlockID);
-  }
-=======
-void PartitionedGraph::change_k(const BlockID new_k) {
-  _block_weights = StaticArray<BlockWeight>(new_k);
-  _final_k.resize(new_k);
-  _k = new_k;
-}
-
-void PartitionedGraph::reinit_block_weights() {
-  pfor_blocks([&](const BlockID b) { _block_weights[b] = 0; });
-  init_block_weights_par();
->>>>>>> 1c7fa8d5
-}
-
 void PartitionedGraph::init_block_weights_par() {
   tbb::enumerable_thread_specific<StaticArray<BlockWeight>> block_weights_ets([&] {
     return StaticArray<BlockWeight>(k());
