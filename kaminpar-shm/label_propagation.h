--- conflicted
+++ resolved
@@ -16,15 +16,9 @@
 #include <tbb/parallel_for.h>
 #include <tbb/parallel_invoke.h>
 
-#include "kaminpar-shm/datastructures/graph.h"
-
-<<<<<<< HEAD
-#include "kaminpar-common/assertion_levels.h"
+#include "kaminpar-common/assert.h"
 #include "kaminpar-common/datastructures/concurrent_fast_reset_array.h"
 #include "kaminpar-common/datastructures/concurrent_two_level_vector.h"
-=======
-#include "kaminpar-common/assert.h"
->>>>>>> daafcad7
 #include "kaminpar-common/datastructures/dynamic_map.h"
 #include "kaminpar-common/datastructures/rating_map.h"
 #include "kaminpar-common/datastructures/scalable_vector.h"
@@ -33,26 +27,29 @@
 #include "kaminpar-common/parallel/atomic.h"
 #include "kaminpar-common/random.h"
 #include "kaminpar-common/tags.h"
+#include "kaminpar-common/timer.h"
 
 namespace kaminpar {
 template <typename TGraph> struct LabelPropagationConfig {
   using Graph = TGraph;
 
   // Data structure used to accumulate edge weights for gain value calculation
-  using RatingMap =
-      ::kaminpar::RatingMap<shm::EdgeWeight, shm::NodeID, FastResetArray<shm::EdgeWeight>>;
+  using RatingMap = ::kaminpar::RatingMap<
+      typename Graph::EdgeWeight,
+      typename Graph::NodeID,
+      FastResetArray<typename Graph::EdgeWeight>>;
 
   // Data type for cluster IDs and weights
   using ClusterID = tag::Mandatory;
   using ClusterWeight = tag::Mandatory;
 
   // Approx. number of edges per work unit
-  static constexpr shm::NodeID kMinChunkSize = 1024;
+  static constexpr Graph::NodeID kMinChunkSize = 1024;
 
   // Nodes per permutation unit: when iterating over nodes in a chunk, we divide
   // them into permutation units, iterate over permutation orders in random
   // order, and iterate over nodes inside a permutation unit in random order.
-  static constexpr shm::NodeID kPermutationSize = 64;
+  static constexpr Graph::NodeID kPermutationSize = 64;
 
   // When randomizing the node order inside a permutation unit, we pick a random
   // permutation from a pool of permutations. This constant determines the pool
