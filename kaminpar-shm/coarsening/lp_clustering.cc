--- conflicted
+++ resolved
@@ -69,33 +69,31 @@
     }
 
     if (_c_ctx.lp.isolated_nodes_strategy == IsolatedNodesClusteringStrategy::MATCH) {
+      SCOPED_HEAP_PROFILER("Handle isolated nodes");
       SCOPED_TIMER("Handle isolated nodes");
       handle_isolated_nodes<true>();
     } else if (_c_ctx.lp.isolated_nodes_strategy == IsolatedNodesClusteringStrategy::CLUSTER) {
+      SCOPED_HEAP_PROFILER("Handle isolated nodes");
       SCOPED_TIMER("Handle isolated nodes");
       handle_isolated_nodes<false>();
     }
 
     if (_c_ctx.lp.use_two_hop_clustering(_graph->n(), _current_num_clusters)) {
-<<<<<<< HEAD
-      SCOPED_HEAP_PROFILER("2-hop Clustering");
-      TIMED_SCOPE("2-hop Clustering") {
-        perform_two_hop_clustering();
-      };
-=======
       if (_c_ctx.lp.isolated_nodes_strategy ==
           IsolatedNodesClusteringStrategy::MATCH_DURING_TWO_HOP) {
+        SCOPED_HEAP_PROFILER("Handle isolated nodes");
         SCOPED_TIMER("Handle isolated nodes");
         LOG << "match";
         handle_isolated_nodes<true>();
       } else if (_c_ctx.lp.isolated_nodes_strategy == IsolatedNodesClusteringStrategy::CLUSTER_DURING_TWO_HOP) {
+        SCOPED_HEAP_PROFILER("Handle isolated nodes");
         SCOPED_TIMER("Handle isolated nodes");
         handle_isolated_nodes<false>();
       }
 
+      SCOPED_HEAP_PROFILER("2-hop Clustering");
       SCOPED_TIMER("2-hop clustering");
       perform_two_hop_clustering();
->>>>>>> 61f8e030
     }
 
     return clusters();
